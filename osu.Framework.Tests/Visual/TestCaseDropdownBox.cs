﻿// Copyright (c) 2007-2018 ppy Pty Ltd <contact@ppy.sh>.
// Licensed under the MIT Licence - https://raw.githubusercontent.com/ppy/osu-framework/master/LICENCE

using System.Linq;
using osu.Framework.Graphics;
using osu.Framework.Graphics.Sprites;
using osu.Framework.Graphics.UserInterface;
using osu.Framework.Input;
using osu.Framework.Input.Events;
using osu.Framework.Input.States;
using osu.Framework.Testing;
using OpenTK;
using OpenTK.Graphics;
using OpenTK.Input;

namespace osu.Framework.Tests.Visual
{
    public class TestCaseDropdownBox : ManualInputManagerTestCase
    {
        private const int items_to_add = 10;

        public TestCaseDropdownBox()
        {
            StyledDropdown styledDropdown, styledDropdownMenu2, keyboardInputDropdown1, keyboardInputDropdown2, keyboardInputDropdown3;
            var testItems = new string[10];
            int i = 0;
            while (i < items_to_add)
                testItems[i] = @"test " + i++;

            Add(styledDropdown = new StyledDropdown
            {
                Width = 150,
<<<<<<< HEAD
                Position = new Vector2(50, 70),
                Items = testItems.Select(item => new KeyValuePair<string, string>(item, item)),
=======
                Position = new Vector2(200, 70),
                Items = testItems
>>>>>>> cd95b992
            });

            Add(styledDropdownMenu2 = new StyledDropdown
            {
                Width = 150,
<<<<<<< HEAD
                Position = new Vector2(250, 70),
                Items = testItems.Select(item => new KeyValuePair<string, string>(item, item)),
=======
                Position = new Vector2(400, 70),
                Items = testItems
>>>>>>> cd95b992
            });

            PlatformActionContainer platformActionContainer1, platformActionContainer2;

            Add(keyboardInputDropdown1 = new StyledDropdown
            {
                Width = 150,
                Position = new Vector2(450, 70),
                Items = testItems.Select(item => new KeyValuePair<string, string>(item, item)),
            });
            keyboardInputDropdown1.Menu.Height = 80;

            Add(platformActionContainer1 = new PlatformActionContainer
            {
                Child = keyboardInputDropdown2 = new StyledDropdown
                {
                    Width = 150,
                    Position = new Vector2(650, 70),
                    Items = testItems.Select(item => new KeyValuePair<string, string>(item, item)),
                }
            });
            keyboardInputDropdown2.Menu.Height = 80;

            Add(platformActionContainer2 = new PlatformActionContainer
            {
                Child = keyboardInputDropdown3 = new StyledDropdown
                {
                    Width = 150,
                    Position = new Vector2(850, 70),
                    Items = testItems.Select(item => new KeyValuePair<string, string>(item, item)),
                }
            });
            keyboardInputDropdown3.Menu.Height = 80;

            AddStep("click dropdown1", () => toggleDropdownViaClick(styledDropdown));
            AddAssert("dropdown is open", () => styledDropdown.Menu.State == MenuState.Open);

            AddRepeatStep("add item", () => styledDropdown.AddDropdownItem("test " + i++), items_to_add);
            AddAssert("item count is correct", () => styledDropdown.Items.Count() == items_to_add * 2);

            AddStep("click item 13", () => styledDropdown.SelectItem(styledDropdown.Menu.Items[13]));

            AddAssert("dropdown1 is closed", () => styledDropdown.Menu.State == MenuState.Closed);
            AddAssert("item 13 is selected", () => styledDropdown.Current == styledDropdown.Items.ElementAt(13));

            AddStep("select item 15", () => styledDropdown.Current.Value = styledDropdown.Items.ElementAt(15));
            AddAssert("item 15 is selected", () => styledDropdown.Current == styledDropdown.Items.ElementAt(15));

            AddStep("click dropdown1", () => toggleDropdownViaClick(styledDropdown));
            AddAssert("dropdown1 is open", () => styledDropdown.Menu.State == MenuState.Open);

            AddStep("click dropdown2", () => toggleDropdownViaClick(styledDropdownMenu2));

            AddAssert("dropdown1 is closed", () => styledDropdown.Menu.State == MenuState.Closed);
            AddAssert("dropdown2 is open", () => styledDropdownMenu2.Menu.State == MenuState.Open);

<<<<<<< HEAD
            AddStep("Select last item using down key", () =>
            {
                while (keyboardInputDropdown1.SelectedItem != keyboardInputDropdown1.Menu.DrawableMenuItems.Last().Item)
                {
                    keyboardInputDropdown1.Header.TriggerEvent(new KeyDownEvent(new InputState(), Key.Down));
                    keyboardInputDropdown1.Header.TriggerEvent(new KeyUpEvent(new InputState(), Key.Down));
                }
            });

            AddAssert("Last item is selected", () => keyboardInputDropdown1.SelectedItem == keyboardInputDropdown1.Menu.DrawableMenuItems.Last().Item);

            AddStep("Select first item using up key", () =>
            {
                while (keyboardInputDropdown1.SelectedItem != keyboardInputDropdown1.Menu.DrawableMenuItems.First().Item)
                {
                    keyboardInputDropdown1.Header.TriggerEvent(new KeyDownEvent(new InputState(), Key.Up));
                    keyboardInputDropdown1.Header.TriggerEvent(new KeyUpEvent(new InputState(), Key.Up));
                }
            });

            AddAssert("First item is selected", () => keyboardInputDropdown1.SelectedItem == keyboardInputDropdown1.Menu.DrawableMenuItems.First().Item);

            void performPlatformAction(PlatformAction action, PlatformActionContainer platformActionContainer, Drawable drawable)
            {
                var tIsHovered = drawable.IsHovered;
                var tHasFocus = drawable.HasFocus;

                drawable.IsHovered = true;
                drawable.HasFocus = true;

                platformActionContainer.TriggerPressed(action);
                platformActionContainer.TriggerReleased(action);

                drawable.IsHovered = tIsHovered;
                drawable.HasFocus = tHasFocus;
            }

            AddStep("Select last item", () => performPlatformAction(new PlatformAction(PlatformActionType.ListEnd), platformActionContainer1, keyboardInputDropdown2.Header));

            AddAssert("Last item selected", () => keyboardInputDropdown2.SelectedItem == keyboardInputDropdown2.Menu.DrawableMenuItems.Last().Item);

            AddStep("Select first item", () => performPlatformAction(new PlatformAction(PlatformActionType.ListStart), platformActionContainer1, keyboardInputDropdown2.Header));

            AddAssert("First item selected", () => keyboardInputDropdown2.SelectedItem == keyboardInputDropdown2.Menu.DrawableMenuItems.First().Item);

            AddStep("click keyboardInputDropdown3", () => toggleDropdownViaClick(keyboardInputDropdown3));
            AddAssert("dropdown is open", () => keyboardInputDropdown3.Menu.State == MenuState.Open);

            AddStep("Preselect last item using down key", () =>
            {
                while (keyboardInputDropdown3.Menu?.PreselectedItem?.Item != keyboardInputDropdown3.Menu.DrawableMenuItems.Last().Item)
                {
                    keyboardInputDropdown3.Menu.TriggerEvent(new KeyDownEvent(new InputState(), Key.Down));
                    keyboardInputDropdown3.Menu.TriggerEvent(new KeyUpEvent(new InputState(), Key.Down));
                }
            });

            AddAssert("Last item is preselected", () => keyboardInputDropdown3.Menu.PreselectedItem.Item == keyboardInputDropdown3.Menu.DrawableMenuItems.Last().Item);

            AddStep("Preselect first item using up key", () =>
            {
                while (keyboardInputDropdown3.Menu?.PreselectedItem?.Item != keyboardInputDropdown3.Menu.DrawableMenuItems.First().Item)
                {
                    keyboardInputDropdown3.Menu.TriggerEvent(new KeyDownEvent(new InputState(), Key.Up));
                    keyboardInputDropdown3.Menu.TriggerEvent(new KeyUpEvent(new InputState(), Key.Up));
                }
            });

            int lastVisibleIndexOnTheCurrentPage = 0;
            AddStep("Preselect last visible item on the current page", () =>
            {
                lastVisibleIndexOnTheCurrentPage = keyboardInputDropdown3.Menu.DrawableMenuItems.ToList().IndexOf(keyboardInputDropdown3.Menu.VisibleMenuItems.Last());
                keyboardInputDropdown3.Menu.TriggerEvent(new KeyDownEvent(new InputState(), Key.PageDown));
                keyboardInputDropdown3.Menu.TriggerEvent(new KeyUpEvent(new InputState(), Key.PageDown));
            });

            AddAssert("Last visible item on the current page preselected", () => keyboardInputDropdown3.PreselectedIndex == lastVisibleIndexOnTheCurrentPage);

            int lastVisibleIndexOnTheNextPage = 0;
            AddStep("Preselect last visible item on the next page", () =>
            {
                lastVisibleIndexOnTheNextPage =
                    MathHelper.Clamp(lastVisibleIndexOnTheCurrentPage + keyboardInputDropdown3.Menu.VisibleMenuItems.Count(), 0, keyboardInputDropdown3.Menu.Items.Count - 1);
                keyboardInputDropdown3.Menu.TriggerEvent(new KeyDownEvent(new InputState(), Key.PageDown));
                keyboardInputDropdown3.Menu.TriggerEvent(new KeyUpEvent(new InputState(), Key.PageDown));
            });

            AddAssert("Last visible item on the next page preselected", () => keyboardInputDropdown3.PreselectedIndex == lastVisibleIndexOnTheNextPage);

            int firstVisibleIndexOnTheCurrentPage = 0;
            AddStep("Preselect first visible item on the current page", () =>
            {
                firstVisibleIndexOnTheCurrentPage = keyboardInputDropdown3.Menu.DrawableMenuItems.ToList().IndexOf(keyboardInputDropdown3.Menu.VisibleMenuItems.First());
                keyboardInputDropdown3.Menu.TriggerEvent(new KeyDownEvent(new InputState(), Key.PageUp));
                keyboardInputDropdown3.Menu.TriggerEvent(new KeyUpEvent(new InputState(), Key.PageUp));
            });

            AddAssert("First visible item on the current page preselected", () => keyboardInputDropdown3.PreselectedIndex == firstVisibleIndexOnTheCurrentPage);

            int firstVisibleIndexOnThePreviousPage = 0;
            AddStep("Preselect first visible item on the previous page", () =>
            {
                firstVisibleIndexOnThePreviousPage = MathHelper.Clamp(firstVisibleIndexOnTheCurrentPage - keyboardInputDropdown3.Menu.VisibleMenuItems.Count(), 0,
                    keyboardInputDropdown3.Menu.Items.Count - 1);
                keyboardInputDropdown3.Menu.TriggerEvent(new KeyDownEvent(new InputState(), Key.PageUp));
                keyboardInputDropdown3.Menu.TriggerEvent(new KeyUpEvent(new InputState(), Key.PageUp));
            });

            AddAssert("First visible item on the previous page selected", () => keyboardInputDropdown3.PreselectedIndex == firstVisibleIndexOnThePreviousPage);

            AddAssert("First item is preselected", () => keyboardInputDropdown3.Menu.PreselectedItem.Item == keyboardInputDropdown3.Menu.DrawableMenuItems.First().Item);

            AddStep("Preselect last item", () => performPlatformAction(new PlatformAction(PlatformActionType.ListEnd), platformActionContainer2, keyboardInputDropdown3));

            AddAssert("Last item preselected", () => keyboardInputDropdown3.Menu.PreselectedItem.Item == keyboardInputDropdown3.Menu.DrawableMenuItems.Last().Item);

            AddStep("Preselect first item", () => performPlatformAction(new PlatformAction(PlatformActionType.ListStart), platformActionContainer2, keyboardInputDropdown3));

            AddAssert("First item preselected", () => keyboardInputDropdown3.Menu.PreselectedItem.Item == keyboardInputDropdown3.Menu.DrawableMenuItems.First().Item);
=======
            AddStep("select 'invalid'", () => styledDropdown.Current.Value = "invalid");

            AddAssert("'invalid' is selected", () => styledDropdown.Current == "invalid");
            AddAssert("label shows 'invalid'", () => styledDropdown.Header.Label == "invalid");

            AddStep("select item 2", () => styledDropdown.Current.Value = styledDropdown.Items.ElementAt(2));
            AddAssert("item 2 is selected", () => styledDropdown.Current == styledDropdown.Items.ElementAt(2));
>>>>>>> cd95b992
        }

        private void toggleDropdownViaClick(StyledDropdown dropdown)
        {
            InputManager.MoveMouseTo(dropdown.Children.First());
            InputManager.Click(MouseButton.Left);
        }

        private class StyledDropdown : BasicDropdown<string>
        {
            public new DropdownMenu Menu => base.Menu;

            protected override DropdownMenu CreateMenu() => new StyledDropdownMenu();

            protected override DropdownHeader CreateHeader() => new StyledDropdownHeader();

            internal new DropdownMenuItem<string> SelectedItem => base.SelectedItem;

            public void SelectItem(MenuItem item) => ((StyledDropdownMenu)Menu).SelectItem(item);

            public int SelectedIndex => Menu.DrawableMenuItems.Select(d => d.Item).ToList().IndexOf(SelectedItem);
            public int PreselectedIndex => Menu.DrawableMenuItems.ToList().IndexOf(Menu.PreselectedItem);

            private class StyledDropdownMenu : DropdownMenu
            {
                public void SelectItem(MenuItem item) => Children.FirstOrDefault(c => c.Item == item)?
                    .TriggerEvent(new ClickEvent(GetContainingInputManager().CurrentState, MouseButton.Left));
            }
        }

        private class StyledDropdownHeader : DropdownHeader
        {
            private readonly SpriteText label;

            protected internal override string Label
            {
                get { return label.Text; }
                set { label.Text = value; }
            }

            public StyledDropdownHeader()
            {
                Foreground.Padding = new MarginPadding(4);
                BackgroundColour = new Color4(255, 255, 255, 100);
                BackgroundColourHover = Color4.HotPink;
                Children = new[]
                {
                    label = new SpriteText(),
                };
            }
        }
    }
}<|MERGE_RESOLUTION|>--- conflicted
+++ resolved
@@ -30,25 +30,15 @@
             Add(styledDropdown = new StyledDropdown
             {
                 Width = 150,
-<<<<<<< HEAD
                 Position = new Vector2(50, 70),
-                Items = testItems.Select(item => new KeyValuePair<string, string>(item, item)),
-=======
-                Position = new Vector2(200, 70),
                 Items = testItems
->>>>>>> cd95b992
             });
 
             Add(styledDropdownMenu2 = new StyledDropdown
             {
                 Width = 150,
-<<<<<<< HEAD
                 Position = new Vector2(250, 70),
-                Items = testItems.Select(item => new KeyValuePair<string, string>(item, item)),
-=======
-                Position = new Vector2(400, 70),
                 Items = testItems
->>>>>>> cd95b992
             });
 
             PlatformActionContainer platformActionContainer1, platformActionContainer2;
@@ -57,7 +47,7 @@
             {
                 Width = 150,
                 Position = new Vector2(450, 70),
-                Items = testItems.Select(item => new KeyValuePair<string, string>(item, item)),
+                Items = testItems
             });
             keyboardInputDropdown1.Menu.Height = 80;
 
@@ -67,7 +57,7 @@
                 {
                     Width = 150,
                     Position = new Vector2(650, 70),
-                    Items = testItems.Select(item => new KeyValuePair<string, string>(item, item)),
+                    Items = testItems
                 }
             });
             keyboardInputDropdown2.Menu.Height = 80;
@@ -78,7 +68,7 @@
                 {
                     Width = 150,
                     Position = new Vector2(850, 70),
-                    Items = testItems.Select(item => new KeyValuePair<string, string>(item, item)),
+                    Items = testItems
                 }
             });
             keyboardInputDropdown3.Menu.Height = 80;
@@ -105,7 +95,14 @@
             AddAssert("dropdown1 is closed", () => styledDropdown.Menu.State == MenuState.Closed);
             AddAssert("dropdown2 is open", () => styledDropdownMenu2.Menu.State == MenuState.Open);
 
-<<<<<<< HEAD
+            AddStep("select 'invalid'", () => styledDropdown.Current.Value = "invalid");
+
+            AddAssert("'invalid' is selected", () => styledDropdown.Current == "invalid");
+            AddAssert("label shows 'invalid'", () => styledDropdown.Header.Label == "invalid");
+
+            AddStep("select item 2", () => styledDropdown.Current.Value = styledDropdown.Items.ElementAt(2));
+            AddAssert("item 2 is selected", () => styledDropdown.Current == styledDropdown.Items.ElementAt(2));
+
             AddStep("Select last item using down key", () =>
             {
                 while (keyboardInputDropdown1.SelectedItem != keyboardInputDropdown1.Menu.DrawableMenuItems.Last().Item)
@@ -225,15 +222,6 @@
             AddStep("Preselect first item", () => performPlatformAction(new PlatformAction(PlatformActionType.ListStart), platformActionContainer2, keyboardInputDropdown3));
 
             AddAssert("First item preselected", () => keyboardInputDropdown3.Menu.PreselectedItem.Item == keyboardInputDropdown3.Menu.DrawableMenuItems.First().Item);
-=======
-            AddStep("select 'invalid'", () => styledDropdown.Current.Value = "invalid");
-
-            AddAssert("'invalid' is selected", () => styledDropdown.Current == "invalid");
-            AddAssert("label shows 'invalid'", () => styledDropdown.Header.Label == "invalid");
-
-            AddStep("select item 2", () => styledDropdown.Current.Value = styledDropdown.Items.ElementAt(2));
-            AddAssert("item 2 is selected", () => styledDropdown.Current == styledDropdown.Items.ElementAt(2));
->>>>>>> cd95b992
         }
 
         private void toggleDropdownViaClick(StyledDropdown dropdown)
