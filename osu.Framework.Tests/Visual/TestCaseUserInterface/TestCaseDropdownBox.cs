﻿// Copyright (c) ppy Pty Ltd <contact@ppy.sh>. Licensed under the MIT Licence.
// See the LICENCE file in the repository root for full licence text.

using System.Linq;
using NUnit.Framework;
using osu.Framework.Graphics;
using osu.Framework.Graphics.Sprites;
using osu.Framework.Graphics.UserInterface;
using osu.Framework.Input;
using osu.Framework.Input.Events;
using osu.Framework.Input.States;
using osu.Framework.Testing;
using osuTK;
using osuTK.Graphics;
using osuTK.Input;

namespace osu.Framework.Tests.Visual.TestCaseUserInterface
{
    public class TestCaseDropdownBox : ManualInputManagerTestCase
    {
        private const int items_to_add = 10;
        private const float explicit_height = 120;
        private float calculatedHeight;

        private readonly StyledDropdown styledDropdown, styledDropdownMenu2, keyboardSelectionDropdown, keyboardPreselectionDropdown;
        private readonly PlatformActionContainer platformActionContainerKeyboardSelection, platformActionContainerKeyboardPreselection;

        private int previousIndex;
        private int lastVisibleIndexOnTheCurrentPage, lastVisibleIndexOnTheNextPage;
        private int firstVisibleIndexOnTheCurrentPage, firstVisibleIndexOnThePreviousPage;

        public TestCaseDropdownBox()
        {
            var testItems = new string[10];
            int i = 0;
            while (i < items_to_add)
                testItems[i] = @"test " + i++;

            Add(styledDropdown = new StyledDropdown
            {
                Width = 150,
                Position = new Vector2(50, 70),
                Items = testItems
            });

            Add(styledDropdownMenu2 = new StyledDropdown
            {
                Width = 150,
                Position = new Vector2(250, 70),
                Items = testItems
            });

            Add(platformActionContainerKeyboardSelection = new PlatformActionContainer
            {
                Child = keyboardSelectionDropdown = new StyledDropdown
                {
                    Width = 150,
                    Position = new Vector2(450, 70),
                    Items = testItems
                }
            });

            Add(platformActionContainerKeyboardPreselection = new PlatformActionContainer
            {
                Child = keyboardPreselectionDropdown = new StyledDropdown
                {
                    Width = 150,
                    Position = new Vector2(650, 70),
                    Items = testItems
                }
            });
            keyboardPreselectionDropdown.Menu.MaxHeight = explicit_height;
        }

        [Test]
        public void Basic()
        {
            var i = items_to_add;

            AddStep("click dropdown1", () => toggleDropdownViaClick(styledDropdown));
            AddAssert("dropdown is open", () => styledDropdown.Menu.State == MenuState.Open);

            AddRepeatStep("add item", () => styledDropdown.AddDropdownItem("test " + i++), items_to_add);
            AddAssert("item count is correct", () => styledDropdown.Items.Count() == items_to_add * 2);

            AddStep($"Set dropdown1 height to {explicit_height}", () =>
            {
                calculatedHeight = styledDropdown.Menu.Height;
                styledDropdown.Menu.MaxHeight = explicit_height;
            });
            AddAssert($"dropdown1 height is {explicit_height}", () => styledDropdown.Menu.Height == explicit_height);

            AddStep($"Set dropdown1 height to {float.PositiveInfinity}", () => styledDropdown.Menu.MaxHeight = float.PositiveInfinity);
            AddAssert("dropdown1 height is calculated automatically", () => styledDropdown.Menu.Height == calculatedHeight);

            AddStep("click item 13", () => styledDropdown.SelectItem(styledDropdown.Menu.Items[13]));

            AddAssert("dropdown1 is closed", () => styledDropdown.Menu.State == MenuState.Closed);
            AddAssert("item 13 is selected", () => styledDropdown.Current.Value == styledDropdown.Items.ElementAt(13));

            AddStep("select item 15", () => styledDropdown.Current.Value = styledDropdown.Items.ElementAt(15));
            AddAssert("item 15 is selected", () => styledDropdown.Current.Value == styledDropdown.Items.ElementAt(15));

            AddStep("click dropdown1", () => toggleDropdownViaClick(styledDropdown));
            AddAssert("dropdown1 is open", () => styledDropdown.Menu.State == MenuState.Open);

            AddStep("click dropdown2", () => toggleDropdownViaClick(styledDropdownMenu2));

            AddAssert("dropdown1 is closed", () => styledDropdown.Menu.State == MenuState.Closed);
            AddAssert("dropdown2 is open", () => styledDropdownMenu2.Menu.State == MenuState.Open);

            AddStep("select 'invalid'", () => styledDropdown.Current.Value = "invalid");

            AddAssert("'invalid' is selected", () => styledDropdown.Current.Value == "invalid");
            AddAssert("label shows 'invalid'", () => styledDropdown.Header.Label == "invalid");

            AddStep("select item 2", () => styledDropdown.Current.Value = styledDropdown.Items.ElementAt(2));
<<<<<<< HEAD
            AddAssert("item 2 is selected", () => styledDropdown.Current == styledDropdown.Items.ElementAt(2));

            AddStep("Select next item", () =>
            {
                previousIndex = keyboardSelectionDropdown.SelectedIndex;
                performKeystroke(keyboardSelectionDropdown.Header, Key.Down);
            });

            AddAssert("Next item is selected", () => keyboardSelectionDropdown.SelectedIndex == previousIndex + 1);

            AddStep("Select previous item", () =>
            {
                previousIndex = keyboardSelectionDropdown.SelectedIndex;
                performKeystroke(keyboardSelectionDropdown.Header, Key.Up);
            });

            AddAssert("Previous item is selected", () => keyboardSelectionDropdown.SelectedIndex == previousIndex - 1);

            AddStep("Select last item", () => performPlatformAction(new PlatformAction(PlatformActionType.ListEnd), platformActionContainerKeyboardSelection, keyboardSelectionDropdown.Header));

            AddAssert("Last item selected", () => keyboardSelectionDropdown.SelectedItem == keyboardSelectionDropdown.Menu.DrawableMenuItems.Last().Item);

            AddStep("Select first item", () => performPlatformAction(new PlatformAction(PlatformActionType.ListStart), platformActionContainerKeyboardSelection, keyboardSelectionDropdown.Header));

            AddAssert("First item selected", () => keyboardSelectionDropdown.SelectedItem == keyboardSelectionDropdown.Menu.DrawableMenuItems.First().Item);

            AddStep("click keyboardPreselectionDropdown", () => toggleDropdownViaClick(keyboardPreselectionDropdown));
            AddAssert("dropdown is open", () => keyboardPreselectionDropdown.Menu.State == MenuState.Open);

            AddStep("Preselect next item", () =>
            {
                previousIndex = keyboardPreselectionDropdown.SelectedIndex;
                performKeystroke(keyboardPreselectionDropdown.Header, Key.Down);
            });

            AddAssert("Next item is preselected", () => keyboardPreselectionDropdown.SelectedIndex == previousIndex + 1);

            AddStep("Preselect previous item", () =>
            {
                previousIndex = keyboardPreselectionDropdown.SelectedIndex;
                performKeystroke(keyboardPreselectionDropdown.Header, Key.Up);
            });

            AddAssert("Previous item is preselected", () => keyboardPreselectionDropdown.SelectedIndex == previousIndex - 1);

            AddStep("Preselect last visible item", () =>
            {
                lastVisibleIndexOnTheCurrentPage = keyboardPreselectionDropdown.Menu.DrawableMenuItems.ToList().IndexOf(keyboardPreselectionDropdown.Menu.VisibleMenuItems.Last());
                performKeystroke(keyboardPreselectionDropdown.Menu, Key.PageDown);
            });

            AddAssert("Last visible item preselected", () => keyboardPreselectionDropdown.PreselectedIndex == lastVisibleIndexOnTheCurrentPage);

            AddStep("Preselect last visible item on the next page", () =>
            {
                lastVisibleIndexOnTheNextPage =
                    MathHelper.Clamp(lastVisibleIndexOnTheCurrentPage + keyboardPreselectionDropdown.Menu.VisibleMenuItems.Count(), 0, keyboardPreselectionDropdown.Menu.Items.Count - 1);

                performKeystroke(keyboardPreselectionDropdown.Menu, Key.PageDown);
            });

            AddAssert("Last visible item on the next page preselected", () => keyboardPreselectionDropdown.PreselectedIndex == lastVisibleIndexOnTheNextPage);

            AddStep("Preselect first visible item", () =>
            {
                firstVisibleIndexOnTheCurrentPage = keyboardPreselectionDropdown.Menu.DrawableMenuItems.ToList().IndexOf(keyboardPreselectionDropdown.Menu.VisibleMenuItems.First());
                performKeystroke(keyboardPreselectionDropdown.Menu, Key.PageUp);
            });

            AddAssert("First visible item preselected", () => keyboardPreselectionDropdown.PreselectedIndex == firstVisibleIndexOnTheCurrentPage);

            AddStep("Preselect first visible item on the previous page", () =>
            {
                firstVisibleIndexOnThePreviousPage = MathHelper.Clamp(firstVisibleIndexOnTheCurrentPage - keyboardPreselectionDropdown.Menu.VisibleMenuItems.Count(), 0,
                    keyboardPreselectionDropdown.Menu.Items.Count - 1);
                performKeystroke(keyboardPreselectionDropdown.Menu, Key.PageUp);
            });

            AddAssert("First visible item on the previous page selected", () => keyboardPreselectionDropdown.PreselectedIndex == firstVisibleIndexOnThePreviousPage);

            AddAssert("First item is preselected", () => keyboardPreselectionDropdown.Menu.PreselectedItem.Item == keyboardPreselectionDropdown.Menu.DrawableMenuItems.First().Item);

            AddStep("Preselect last item", () => performPlatformAction(new PlatformAction(PlatformActionType.ListEnd), platformActionContainerKeyboardPreselection, keyboardPreselectionDropdown));

            AddAssert("Last item preselected", () => keyboardPreselectionDropdown.Menu.PreselectedItem.Item == keyboardPreselectionDropdown.Menu.DrawableMenuItems.Last().Item);

            AddStep("Preselect first item", () => performPlatformAction(new PlatformAction(PlatformActionType.ListStart), platformActionContainerKeyboardPreselection, keyboardPreselectionDropdown));

            AddAssert("First item preselected", () => keyboardPreselectionDropdown.Menu.PreselectedItem.Item == keyboardPreselectionDropdown.Menu.DrawableMenuItems.First().Item);
        }

        private void performKeystroke(Drawable drawable, Key key)
        {
            drawable.TriggerEvent(new KeyDownEvent(new InputState(), key));
            drawable.TriggerEvent(new KeyUpEvent(new InputState(), key));
        }

        private void performPlatformAction(PlatformAction action, PlatformActionContainer platformActionContainer, Drawable drawable)
        {
            var tempIsHovered = drawable.IsHovered;
            var tempHasFocus = drawable.HasFocus;

            drawable.IsHovered = true;
            drawable.HasFocus = true;

            platformActionContainer.TriggerPressed(action);
            platformActionContainer.TriggerReleased(action);

            drawable.IsHovered = tempIsHovered;
            drawable.HasFocus = tempHasFocus;
=======
            AddAssert("item 2 is selected", () => styledDropdown.Current.Value == styledDropdown.Items.ElementAt(2));
>>>>>>> f82f17bd
        }

        private void toggleDropdownViaClick(StyledDropdown dropdown)
        {
            InputManager.MoveMouseTo(dropdown.Children.First());
            InputManager.Click(MouseButton.Left);
        }

        private class StyledDropdown : BasicDropdown<string>
        {
            public new DropdownMenu Menu => base.Menu;

            protected override DropdownMenu CreateMenu() => new StyledDropdownMenu();

            protected override DropdownHeader CreateHeader() => new StyledDropdownHeader();

            public void SelectItem(MenuItem item) => ((StyledDropdownMenu)Menu).SelectItem(item);
            internal new DropdownMenuItem<string> SelectedItem => base.SelectedItem;

            public int SelectedIndex => Menu.DrawableMenuItems.Select(d => d.Item).ToList().IndexOf(SelectedItem);
            public int PreselectedIndex => Menu.DrawableMenuItems.ToList().IndexOf(Menu.PreselectedItem);

            private class StyledDropdownMenu : DropdownMenu
            {
                public void SelectItem(MenuItem item) => Children.FirstOrDefault(c => c.Item == item)?
                    .TriggerEvent(new ClickEvent(GetContainingInputManager().CurrentState, MouseButton.Left));
            }
        }

        private class StyledDropdownHeader : DropdownHeader
        {
            private readonly SpriteText label;

            protected internal override string Label
            {
                get { return label.Text; }
                set { label.Text = value; }
            }

            public StyledDropdownHeader()
            {
                Foreground.Padding = new MarginPadding(4);
                BackgroundColour = new Color4(255, 255, 255, 100);
                BackgroundColourHover = Color4.HotPink;
                Children = new[]
                {
                    label = new SpriteText(),
                };
            }
        }
    }
}<|MERGE_RESOLUTION|>--- conflicted
+++ resolved
@@ -115,8 +115,7 @@
             AddAssert("label shows 'invalid'", () => styledDropdown.Header.Label == "invalid");
 
             AddStep("select item 2", () => styledDropdown.Current.Value = styledDropdown.Items.ElementAt(2));
-<<<<<<< HEAD
-            AddAssert("item 2 is selected", () => styledDropdown.Current == styledDropdown.Items.ElementAt(2));
+            AddAssert("item 2 is selected", () => styledDropdown.Current.Value == styledDropdown.Items.ElementAt(2));
 
             AddStep("Select next item", () =>
             {
@@ -226,9 +225,6 @@
 
             drawable.IsHovered = tempIsHovered;
             drawable.HasFocus = tempHasFocus;
-=======
-            AddAssert("item 2 is selected", () => styledDropdown.Current.Value == styledDropdown.Items.ElementAt(2));
->>>>>>> f82f17bd
         }
 
         private void toggleDropdownViaClick(StyledDropdown dropdown)
