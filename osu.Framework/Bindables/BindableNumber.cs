﻿// Copyright (c) ppy Pty Ltd <contact@ppy.sh>. Licensed under the MIT Licence.
// See the LICENCE file in the repository root for full licence text.

using System;
using System.Diagnostics;
using System.Globalization;
using System.Runtime.CompilerServices;

namespace osu.Framework.Bindables
{
    public class BindableNumber<T> : Bindable<T>, IBindableNumber<T>
        where T : struct, IComparable<T>, IConvertible, IEquatable<T>
    {
        public event Action<T> PrecisionChanged;

        public event Action<T> MinValueChanged;

        public event Action<T> MaxValueChanged;

        public BindableNumber(T value = default)
            : base(value)
        {
            // Directly comparing typeof(T) to type literal is recognized pattern of JIT and very fast.
            // Just a pointer comparison for reference types, or constant for value types.
            // The check will become NOP after optimization.
            if (!isSupportedType())
            {
                throw new NotSupportedException(
                    $"{nameof(BindableNumber<T>)} only accepts the primitive numeric types (except for {typeof(decimal).FullName}) as type arguments. You provided {typeof(T).FullName}.");
            }

            minValue = DefaultMinValue;
            maxValue = DefaultMaxValue;
            precision = DefaultPrecision;

            // Re-apply the current value to apply the default min/max/precision values
            Value = Value;
        }

        private T precision;

        public T Precision
        {
            get => precision;
            set
            {
                if (precision.Equals(value))
                    return;

                if (value.CompareTo(default) <= 0)
                    throw new ArgumentOutOfRangeException(nameof(Precision), value, "Must be greater than 0.");

                precision = value;

                TriggerPrecisionChange();
            }
        }

        public override T Value
        {
            get => base.Value;
            set
            {
                if (Precision.CompareTo(DefaultPrecision) > 0)
                {
                    double doubleValue = clamp(value, MinValue, MaxValue).ToDouble(NumberFormatInfo.InvariantInfo);
                    doubleValue = Math.Round(doubleValue / Precision.ToDouble(NumberFormatInfo.InvariantInfo)) * Precision.ToDouble(NumberFormatInfo.InvariantInfo);

                    base.Value = (T)Convert.ChangeType(doubleValue, typeof(T), CultureInfo.InvariantCulture);
                }
                else
                    base.Value = clamp(value, MinValue, MaxValue);
            }
        }

        private T minValue;

        public T MinValue
        {
            get => minValue;
            set
            {
                if (minValue.Equals(value))
                    return;

                SetMinValue(value, true, this);
            }
        }

        /// <summary>
        /// Sets the minimum value. This method does no equality comparisons.
        /// </summary>
        /// <param name="minValue">The new minimum value.</param>
        /// <param name="updateCurrentValue">Whether to update the current value after the minimum value is set.</param>
        /// <param name="source">The bindable that triggered this. A null value represents the current bindable instance.</param>
        internal void SetMinValue(T minValue, bool updateCurrentValue, BindableNumber<T> source)
        {
            this.minValue = minValue;
            TriggerMinValueChange(source);

            if (updateCurrentValue)
            {
                // Re-apply the current value to apply the new minimum value
                Value = Value;
            }
        }

        private T maxValue;

        public T MaxValue
        {
            get => maxValue;
            set
            {
                if (maxValue.Equals(value))
                    return;

                SetMaxValue(value, true, this);
            }
        }

        /// <summary>
        /// Sets the maximum value. This method does no equality comparisons.
        /// </summary>
        /// <param name="maxValue">The new maximum value.</param>
        /// <param name="updateCurrentValue">Whether to update the current value after the maximum value is set.</param>
        /// <param name="source">The bindable that triggered this. A null value represents the current bindable instance.</param>
        internal void SetMaxValue(T maxValue, bool updateCurrentValue, BindableNumber<T> source)
        {
            this.maxValue = maxValue;
            TriggerMaxValueChange(source);

            if (updateCurrentValue)
            {
                // Re-apply the current value to apply the new maximum value
                Value = Value;
            }
        }

        /// <summary>
        /// The default <see cref="MinValue"/>. This should be equal to the minimum value of type <typeparamref name="T"/>.
        /// </summary>
        protected virtual T DefaultMinValue
        {
            get
            {
                Debug.Assert(isSupportedType());

                if (typeof(T) == typeof(sbyte))
                    return (T)(object)sbyte.MinValue;
                if (typeof(T) == typeof(byte))
                    return (T)(object)byte.MinValue;
                if (typeof(T) == typeof(short))
                    return (T)(object)short.MinValue;
                if (typeof(T) == typeof(ushort))
                    return (T)(object)ushort.MinValue;
                if (typeof(T) == typeof(int))
                    return (T)(object)int.MinValue;
                if (typeof(T) == typeof(uint))
                    return (T)(object)uint.MinValue;
                if (typeof(T) == typeof(long))
                    return (T)(object)long.MinValue;
                if (typeof(T) == typeof(ulong))
                    return (T)(object)ulong.MinValue;
                if (typeof(T) == typeof(float))
                    return (T)(object)float.MinValue;

                return (T)(object)double.MinValue;
            }
        }

        /// <summary>
        /// The default <see cref="MaxValue"/>. This should be equal to the maximum value of type <typeparamref name="T"/>.
        /// </summary>
        protected virtual T DefaultMaxValue
        {
            get
            {
                Debug.Assert(isSupportedType());

                if (typeof(T) == typeof(sbyte))
                    return (T)(object)sbyte.MaxValue;
                if (typeof(T) == typeof(byte))
                    return (T)(object)byte.MaxValue;
                if (typeof(T) == typeof(short))
                    return (T)(object)short.MaxValue;
                if (typeof(T) == typeof(ushort))
                    return (T)(object)ushort.MaxValue;
                if (typeof(T) == typeof(int))
                    return (T)(object)int.MaxValue;
                if (typeof(T) == typeof(uint))
                    return (T)(object)uint.MaxValue;
                if (typeof(T) == typeof(long))
                    return (T)(object)long.MaxValue;
                if (typeof(T) == typeof(ulong))
                    return (T)(object)ulong.MaxValue;
                if (typeof(T) == typeof(float))
                    return (T)(object)float.MaxValue;

                return (T)(object)double.MaxValue;
            }
        }

        /// <summary>
        /// The default <see cref="Precision"/>.
        /// </summary>
        protected virtual T DefaultPrecision
        {
            get
            {
                if (typeof(T) == typeof(sbyte))
                    return (T)(object)(sbyte)1;
                if (typeof(T) == typeof(byte))
                    return (T)(object)(byte)1;
                if (typeof(T) == typeof(short))
                    return (T)(object)(short)1;
                if (typeof(T) == typeof(ushort))
                    return (T)(object)(ushort)1;
                if (typeof(T) == typeof(int))
                    return (T)(object)1;
                if (typeof(T) == typeof(uint))
                    return (T)(object)1U;
                if (typeof(T) == typeof(long))
                    return (T)(object)1L;
                if (typeof(T) == typeof(ulong))
                    return (T)(object)1UL;
                if (typeof(T) == typeof(float))
                    return (T)(object)float.Epsilon;

                return (T)(object)double.Epsilon;
            }
        }

        public override void TriggerChange()
        {
            base.TriggerChange();

            TriggerPrecisionChange(false);
<<<<<<< HEAD
            TriggerMinValueChange(false);
            TriggerMaxValueChange(this, false);
=======
            TriggerMinValueChange(this, false);
            TriggerMaxValueChange(false);
>>>>>>> 34a62949
        }

        protected void TriggerPrecisionChange(bool propagateToBindings = true)
        {
            // check a bound bindable hasn't changed the value again (it will fire its own event)
            T beforePropagation = precision;

            if (propagateToBindings && Bindings != null)
            {
                foreach (var b in Bindings)
                {
                    if (b is BindableNumber<T> bn)
                        bn.Precision = precision;
                }
            }

            if (beforePropagation.Equals(precision))
                PrecisionChanged?.Invoke(precision);
        }

        protected void TriggerMinValueChange(BindableNumber<T> source = null, bool propagateToBindings = true)
        {
            // check a bound bindable hasn't changed the value again (it will fire its own event)
            T beforePropagation = minValue;

            if (propagateToBindings && Bindings != null)
            {
                foreach (var b in Bindings)
                {
                    if (b == source) continue;

                    if (b is BindableNumber<T> bn)
                        bn.SetMinValue(minValue, false, this);
                }
            }

            if (beforePropagation.Equals(minValue))
                MinValueChanged?.Invoke(minValue);
        }

        protected void TriggerMaxValueChange(BindableNumber<T> source = null, bool propagateToBindings = true)
        {
            // check a bound bindable hasn't changed the value again (it will fire its own event)
            T beforePropagation = maxValue;

            if (propagateToBindings && Bindings != null)
            {
                foreach (var b in Bindings)
                {
                    if (b == source) continue;

                    if (b is BindableNumber<T> bn)
                        bn.SetMaxValue(maxValue, false, this);
                }
            }

            if (beforePropagation.Equals(maxValue))
                MaxValueChanged?.Invoke(maxValue);
        }

        public override void BindTo(Bindable<T> them)
        {
            if (them is BindableNumber<T> other)
            {
                Precision = other.Precision;
                MinValue = other.MinValue;
                MaxValue = other.MaxValue;

                if (MinValue.CompareTo(MaxValue) > 0)
                {
                    throw new ArgumentOutOfRangeException(
                        $"Can not weld bindable longs with non-overlapping min/max-ranges. The ranges were [{MinValue} - {MaxValue}] and [{other.MinValue} - {other.MaxValue}].", nameof(them));
                }
            }

            base.BindTo(them);
        }

        /// <summary>
        /// Whether this bindable has a user-defined range that is not the full range of the <typeparamref name="T"/> type.
        /// </summary>
        public bool HasDefinedRange => !MinValue.Equals(DefaultMinValue) || !MaxValue.Equals(DefaultMaxValue);

        public bool IsInteger =>
            typeof(T) != typeof(float) &&
            typeof(T) != typeof(double); // Will be **constant** after JIT.

        public void Set<U>(U val) where U : struct,
            IFormattable, IConvertible, IComparable<U>, IEquatable<U>
        {
            Debug.Assert(isSupportedType());

            // Comparison between typeof(T) and type literals are treated as **constant** on value types.
            // Code pathes for other types will be eliminated.
            if (typeof(T) == typeof(byte))
                ((BindableNumber<byte>)(object)this).Value = val.ToByte(NumberFormatInfo.InvariantInfo);
            else if (typeof(T) == typeof(sbyte))
                ((BindableNumber<sbyte>)(object)this).Value = val.ToSByte(NumberFormatInfo.InvariantInfo);
            else if (typeof(T) == typeof(ushort))
                ((BindableNumber<ushort>)(object)this).Value = val.ToUInt16(NumberFormatInfo.InvariantInfo);
            else if (typeof(T) == typeof(short))
                ((BindableNumber<short>)(object)this).Value = val.ToInt16(NumberFormatInfo.InvariantInfo);
            else if (typeof(T) == typeof(uint))
                ((BindableNumber<uint>)(object)this).Value = val.ToUInt32(NumberFormatInfo.InvariantInfo);
            else if (typeof(T) == typeof(int))
                ((BindableNumber<int>)(object)this).Value = val.ToInt32(NumberFormatInfo.InvariantInfo);
            else if (typeof(T) == typeof(ulong))
                ((BindableNumber<ulong>)(object)this).Value = val.ToUInt64(NumberFormatInfo.InvariantInfo);
            else if (typeof(T) == typeof(long))
                ((BindableNumber<long>)(object)this).Value = val.ToInt64(NumberFormatInfo.InvariantInfo);
            else if (typeof(T) == typeof(float))
                ((BindableNumber<float>)(object)this).Value = val.ToSingle(NumberFormatInfo.InvariantInfo);
            else if (typeof(T) == typeof(double))
                ((BindableNumber<double>)(object)this).Value = val.ToDouble(NumberFormatInfo.InvariantInfo);
        }

        public void Add<U>(U val) where U : struct,
            IFormattable, IConvertible, IComparable<U>, IEquatable<U>
        {
            Debug.Assert(isSupportedType());

            // Comparison between typeof(T) and type literals are treated as **constant** on value types.
            // Code pathes for other types will be eliminated.
            if (typeof(T) == typeof(byte))
                ((BindableNumber<byte>)(object)this).Value += val.ToByte(NumberFormatInfo.InvariantInfo);
            else if (typeof(T) == typeof(sbyte))
                ((BindableNumber<sbyte>)(object)this).Value += val.ToSByte(NumberFormatInfo.InvariantInfo);
            else if (typeof(T) == typeof(ushort))
                ((BindableNumber<ushort>)(object)this).Value += val.ToUInt16(NumberFormatInfo.InvariantInfo);
            else if (typeof(T) == typeof(short))
                ((BindableNumber<short>)(object)this).Value += val.ToInt16(NumberFormatInfo.InvariantInfo);
            else if (typeof(T) == typeof(uint))
                ((BindableNumber<uint>)(object)this).Value += val.ToUInt32(NumberFormatInfo.InvariantInfo);
            else if (typeof(T) == typeof(int))
                ((BindableNumber<int>)(object)this).Value += val.ToInt32(NumberFormatInfo.InvariantInfo);
            else if (typeof(T) == typeof(ulong))
                ((BindableNumber<ulong>)(object)this).Value += val.ToUInt64(NumberFormatInfo.InvariantInfo);
            else if (typeof(T) == typeof(long))
                ((BindableNumber<long>)(object)this).Value += val.ToInt64(NumberFormatInfo.InvariantInfo);
            else if (typeof(T) == typeof(float))
                ((BindableNumber<float>)(object)this).Value += val.ToSingle(NumberFormatInfo.InvariantInfo);
            else if (typeof(T) == typeof(double))
                ((BindableNumber<double>)(object)this).Value += val.ToDouble(NumberFormatInfo.InvariantInfo);
        }

        /// <summary>
        /// Sets the value of the bindable to Min + (Max - Min) * amt
        /// <param name="amt">The proportional amount to set, ranging from 0 to 1.</param>
        /// <param name="snap">If greater than 0, snap the final value to the closest multiple of this number.</param>
        /// </summary>
        public void SetProportional(float amt, float snap = 0)
        {
            var min = MinValue.ToDouble(NumberFormatInfo.InvariantInfo);
            var max = MaxValue.ToDouble(NumberFormatInfo.InvariantInfo);
            var value = min + (max - min) * amt;
            if (snap > 0)
                value = Math.Round(value / snap) * snap;
            Set(value);
        }

        IBindableNumber<T> IBindableNumber<T>.GetBoundCopy() => GetBoundCopy();

        public new BindableNumber<T> GetBoundCopy() => (BindableNumber<T>)base.GetBoundCopy();

        public new BindableNumber<T> GetUnboundCopy() => (BindableNumber<T>)base.GetUnboundCopy();

        public override string ToString() => Value.ToString(NumberFormatInfo.InvariantInfo);

        public override bool IsDefault
        {
            get
            {
                if (typeof(T) == typeof(double))
                {
                    // Take 50% of the precision to ensure the value doesn't underflow and return true for non-default values.
                    return MathUtils.Precision.AlmostEquals((double)(object)Value, (double)(object)Default, (double)(object)Precision / 2);
                }

                if (typeof(T) == typeof(float))
                {
                    // Take 50% of the precision to ensure the value doesn't underflow and return true for non-default values.
                    return MathUtils.Precision.AlmostEquals((float)(object)Value, (float)(object)Default, (float)(object)Precision / 2);
                }

                return base.IsDefault;
            }
        }

        private static T max(T value1, T value2)
        {
            var comparison = value1.CompareTo(value2);
            return comparison > 0 ? value1 : value2;
        }

        private static T min(T value1, T value2)
        {
            var comparison = value1.CompareTo(value2);
            return comparison > 0 ? value2 : value1;
        }

        private static T clamp(T value, T minValue, T maxValue)
            => max(minValue, min(maxValue, value));

        [MethodImpl(MethodImplOptions.AggressiveInlining)]
        private static bool isSupportedType() =>
            typeof(T) == typeof(sbyte)
            || typeof(T) == typeof(byte)
            || typeof(T) == typeof(short)
            || typeof(T) == typeof(ushort)
            || typeof(T) == typeof(int)
            || typeof(T) == typeof(uint)
            || typeof(T) == typeof(long)
            || typeof(T) == typeof(ulong)
            || typeof(T) == typeof(float)
            || typeof(T) == typeof(double);
    }
}<|MERGE_RESOLUTION|>--- conflicted
+++ resolved
@@ -236,13 +236,8 @@
             base.TriggerChange();
 
             TriggerPrecisionChange(false);
-<<<<<<< HEAD
-            TriggerMinValueChange(false);
+            TriggerMinValueChange(this, false);
             TriggerMaxValueChange(this, false);
-=======
-            TriggerMinValueChange(this, false);
-            TriggerMaxValueChange(false);
->>>>>>> 34a62949
         }
 
         protected void TriggerPrecisionChange(bool propagateToBindings = true)
