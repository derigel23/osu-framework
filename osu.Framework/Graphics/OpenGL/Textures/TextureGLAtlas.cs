﻿// Copyright (c) ppy Pty Ltd <contact@ppy.sh>. Licensed under the MIT Licence.
// See the LICENCE file in the repository root for full licence text.

using System;
using System.Linq;
using osu.Framework.Graphics.Primitives;
using osu.Framework.Graphics.Textures;
using osu.Framework.Lists;
using osuTK.Graphics.ES30;
using SixLabors.ImageSharp.PixelFormats;

namespace osu.Framework.Graphics.OpenGL.Textures
{
    /// <summary>
    /// A TextureGL which is acting as the backing for an atlas.
    /// </summary>
    internal class TextureGLAtlas : TextureGLSingle
    {
        /// <summary>
        /// Contains all currently-active <see cref="TextureGLAtlas"/>es.
        /// </summary>
        private static readonly LockedWeakList<TextureGLAtlas> all_atlases = new LockedWeakList<TextureGLAtlas>();

        /// <summary>
        /// The amount of padding around each texture in the atlas.
        /// </summary>
        private readonly int padding;

        /// <summary>
        /// Invoked when a new <see cref="TextureGLAtlas"/> is created.
        /// </summary>
        /// <remarks>
        /// Invocation from the draw or update thread cannot be assumed.
        /// </remarks>
        public static event Action<TextureGLAtlas> TextureCreated;

        private readonly RectangleI atlasBounds;

        private static readonly Rgba32 transparent_black = new Rgba32(0, 0, 0, 0);

        public TextureGLAtlas(int width, int height, bool manualMipmaps, All filteringMode = All.Linear, int padding = 0)
            : base(width, height, manualMipmaps, filteringMode)
        {
            this.padding = padding;

            atlasBounds = new RectangleI(0, 0, Width, Height);

            all_atlases.Add(this);

            TextureCreated?.Invoke(this);
        }

        /// <summary>
        /// Retrieves all currently-active <see cref="TextureGLAtlas"/>es.
        /// </summary>
        public static TextureGLAtlas[] GetAllAtlases() => all_atlases.ToArray();

        protected override void Dispose(bool isDisposing)
        {
            base.Dispose(isDisposing);

            all_atlases.Remove(this);
        }

<<<<<<< HEAD
        public override void SetData(ITextureUpload upload, WrapMode? wrapModeS = null, WrapMode? wrapModeT = null, Opacity? uploadOpacity = null)
=======
        internal override void SetData(ITextureUpload upload, WrapMode wrapModeS, WrapMode wrapModeT)
>>>>>>> 8f88198f
        {
            // Can only perform padding when the bounds are a sub-part of the texture
            RectangleI middleBounds = upload.Bounds;

            if (middleBounds.IsEmpty || middleBounds.Width * middleBounds.Height > upload.Data.Length)
            {
<<<<<<< HEAD
                // For a texture atlas, we don't care about opacity, so we avoid
                // any computations related to it by assuming it to be mixed.
                base.SetData(upload, default, default, Opacity.Mixed);
=======
                base.SetData(upload, wrapModeS, wrapModeT);
>>>>>>> 8f88198f
                return;
            }

            int actualPadding = padding / (1 << upload.Level);

            if (wrapModeS != WrapMode.None && wrapModeT != WrapMode.None)
                uploadCornerPadding(upload, middleBounds, actualPadding);

            if (wrapModeS != WrapMode.None)
                uploadHorizontalPadding(upload, middleBounds, actualPadding);

            if (wrapModeT != WrapMode.None)
                uploadVerticalPadding(upload, middleBounds, actualPadding);

            // Upload the middle part of the texture
<<<<<<< HEAD
            // For a texture atlas, we don't care about opacity, so we avoid
            // any computations related to it by assuming it to be mixed.
            base.SetData(upload, default, default, Opacity.Mixed);
=======
            base.SetData(upload, wrapModeS, wrapModeT);
>>>>>>> 8f88198f
        }

        private void uploadVerticalPadding(ITextureUpload upload, RectangleI middleBounds, int actualPadding)
        {
            RectangleI[] sideBoundsArray =
            {
                new RectangleI(middleBounds.X, middleBounds.Y - actualPadding, middleBounds.Width, actualPadding).Intersect(atlasBounds), // Top
                new RectangleI(middleBounds.X, middleBounds.Y + middleBounds.Height, middleBounds.Width, actualPadding).Intersect(atlasBounds), // Bottom
            };

            int[] sideIndices =
            {
                0, // Top
                (middleBounds.Height - 1) * middleBounds.Width, // Bottom
            };

            for (int i = 0; i < 2; ++i)
            {
                RectangleI sideBounds = sideBoundsArray[i];

                if (!sideBounds.IsEmpty)
                {
                    bool allTransparentBlack = true;
                    int index = sideIndices[i];

                    var sideUpload = new ArrayPoolTextureUpload(sideBounds.Width, sideBounds.Height) { Bounds = sideBounds };

                    for (int y = 0; y < sideBounds.Height; ++y)
                    {
                        for (int x = 0; x < sideBounds.Width; ++x)
                        {
                            Rgba32 pixel = upload.Data[index + x];
                            allTransparentBlack &= pixel == transparent_black;
                            sideUpload.RawData[y * sideBounds.Width + x] = pixel;
                        }
                    }

                    // Only upload padding if the border isn't completely transparent.
                    if (!allTransparentBlack)
<<<<<<< HEAD
                        // For a texture atlas, we don't care about opacity, so we avoid
                        // any computations related to it by assuming it to be mixed.
                        base.SetData(sideUpload, default, default, Opacity.Mixed);
=======
                        base.SetData(sideUpload, WrapMode.None, WrapMode.None);
>>>>>>> 8f88198f
                }
            }
        }

        private void uploadHorizontalPadding(ITextureUpload upload, RectangleI middleBounds, int actualPadding)
        {
            RectangleI[] sideBoundsArray =
            {
                new RectangleI(middleBounds.X - actualPadding, middleBounds.Y, actualPadding, middleBounds.Height).Intersect(atlasBounds), // Left
                new RectangleI(middleBounds.X + middleBounds.Width, middleBounds.Y, actualPadding, middleBounds.Height).Intersect(atlasBounds), // Right
            };

            int[] sideIndices =
            {
                0, // Left
                middleBounds.Width - 1, // Right
            };

            for (int i = 0; i < 2; ++i)
            {
                RectangleI sideBounds = sideBoundsArray[i];

                if (!sideBounds.IsEmpty)
                {
                    bool allTransparentBlack = true;
                    int index = sideIndices[i];

                    var sideUpload = new ArrayPoolTextureUpload(sideBounds.Width, sideBounds.Height) { Bounds = sideBounds };

                    int stride = middleBounds.Width;

                    for (int y = 0; y < sideBounds.Height; ++y)
                    {
                        for (int x = 0; x < sideBounds.Width; ++x)
                        {
                            Rgba32 pixel = upload.Data[index + y * stride];
                            allTransparentBlack &= pixel == transparent_black;
                            sideUpload.RawData[y * sideBounds.Width + x] = pixel;
                        }
                    }

                    // Only upload padding if the border isn't completely transparent.
                    if (!allTransparentBlack)
<<<<<<< HEAD
                        // For a texture atlas, we don't care about opacity, so we avoid
                        // any computations related to it by assuming it to be mixed.
                        base.SetData(sideUpload, default, default, Opacity.Mixed);
=======
                        base.SetData(sideUpload, WrapMode.None, WrapMode.None);
>>>>>>> 8f88198f
                }
            }
        }

        private void uploadCornerPadding(ITextureUpload upload, RectangleI middleBounds, int actualPadding)
        {
            RectangleI[] cornerBoundsArray =
            {
                new RectangleI(middleBounds.X - actualPadding, middleBounds.Y - actualPadding, actualPadding, actualPadding).Intersect(atlasBounds), // TopLeft
                new RectangleI(middleBounds.X + middleBounds.Width, middleBounds.Y - actualPadding, actualPadding, actualPadding).Intersect(atlasBounds), // TopRight
                new RectangleI(middleBounds.X - actualPadding, middleBounds.Y + middleBounds.Height, actualPadding, actualPadding).Intersect(atlasBounds), // BottomLeft
                new RectangleI(middleBounds.X + middleBounds.Width, middleBounds.Y + middleBounds.Height, actualPadding, actualPadding).Intersect(atlasBounds), // BottomRight
            };

            int[] cornerIndices =
            {
                0, // TopLeft
                middleBounds.Width - 1, // TopRight
                (middleBounds.Height - 1) * middleBounds.Width, // BottomLeft
                (middleBounds.Height - 1) * middleBounds.Width + middleBounds.Width - 1, // BottomRight
            };

            for (int i = 0; i < 4; ++i)
            {
                RectangleI cornerBounds = cornerBoundsArray[i];
                int nCornerPixels = cornerBounds.Width * cornerBounds.Height;
                Rgba32 cornerPixel = upload.Data[cornerIndices[i]];

                // Only upload if we have a non-zero size and if the colour isn't already transparent black
                if (nCornerPixels > 0 && cornerPixel != transparent_black)
                {
                    var cornerUpload = new ArrayPoolTextureUpload(cornerBounds.Width, cornerBounds.Height) { Bounds = cornerBounds };
                    for (int j = 0; j < nCornerPixels; ++j)
                        cornerUpload.RawData[j] = cornerPixel;

<<<<<<< HEAD
                    // For a texture atlas, we don't care about opacity, so we avoid
                    // any computations related to it by assuming it to be mixed.
                    base.SetData(cornerUpload, default, default, Opacity.Mixed);
=======
                    base.SetData(cornerUpload, WrapMode.None, WrapMode.None);
>>>>>>> 8f88198f
                }
            }
        }
    }
}<|MERGE_RESOLUTION|>--- conflicted
+++ resolved
@@ -62,24 +62,16 @@
             all_atlases.Remove(this);
         }
 
-<<<<<<< HEAD
-        public override void SetData(ITextureUpload upload, WrapMode? wrapModeS = null, WrapMode? wrapModeT = null, Opacity? uploadOpacity = null)
-=======
-        internal override void SetData(ITextureUpload upload, WrapMode wrapModeS, WrapMode wrapModeT)
->>>>>>> 8f88198f
+        internal override void SetData(ITextureUpload upload, WrapMode wrapModeS, WrapMode wrapModeT, Opacity? uploadOpacity)
         {
             // Can only perform padding when the bounds are a sub-part of the texture
             RectangleI middleBounds = upload.Bounds;
 
             if (middleBounds.IsEmpty || middleBounds.Width * middleBounds.Height > upload.Data.Length)
             {
-<<<<<<< HEAD
                 // For a texture atlas, we don't care about opacity, so we avoid
                 // any computations related to it by assuming it to be mixed.
-                base.SetData(upload, default, default, Opacity.Mixed);
-=======
-                base.SetData(upload, wrapModeS, wrapModeT);
->>>>>>> 8f88198f
+                base.SetData(upload, wrapModeS, wrapModeT, Opacity.Mixed);
                 return;
             }
 
@@ -95,13 +87,9 @@
                 uploadVerticalPadding(upload, middleBounds, actualPadding);
 
             // Upload the middle part of the texture
-<<<<<<< HEAD
             // For a texture atlas, we don't care about opacity, so we avoid
             // any computations related to it by assuming it to be mixed.
-            base.SetData(upload, default, default, Opacity.Mixed);
-=======
-            base.SetData(upload, wrapModeS, wrapModeT);
->>>>>>> 8f88198f
+            base.SetData(upload, wrapModeS, wrapModeT, Opacity.Mixed);
         }
 
         private void uploadVerticalPadding(ITextureUpload upload, RectangleI middleBounds, int actualPadding)
@@ -141,13 +129,11 @@
 
                     // Only upload padding if the border isn't completely transparent.
                     if (!allTransparentBlack)
-<<<<<<< HEAD
+                    {
                         // For a texture atlas, we don't care about opacity, so we avoid
                         // any computations related to it by assuming it to be mixed.
-                        base.SetData(sideUpload, default, default, Opacity.Mixed);
-=======
-                        base.SetData(sideUpload, WrapMode.None, WrapMode.None);
->>>>>>> 8f88198f
+                        base.SetData(sideUpload, WrapMode.None, WrapMode.None, Opacity.Mixed);
+                    }
                 }
             }
         }
@@ -191,13 +177,11 @@
 
                     // Only upload padding if the border isn't completely transparent.
                     if (!allTransparentBlack)
-<<<<<<< HEAD
+                    {
                         // For a texture atlas, we don't care about opacity, so we avoid
                         // any computations related to it by assuming it to be mixed.
-                        base.SetData(sideUpload, default, default, Opacity.Mixed);
-=======
-                        base.SetData(sideUpload, WrapMode.None, WrapMode.None);
->>>>>>> 8f88198f
+                        base.SetData(sideUpload, WrapMode.None, WrapMode.None, Opacity.Mixed);
+                    }
                 }
             }
         }
@@ -233,13 +217,9 @@
                     for (int j = 0; j < nCornerPixels; ++j)
                         cornerUpload.RawData[j] = cornerPixel;
 
-<<<<<<< HEAD
                     // For a texture atlas, we don't care about opacity, so we avoid
                     // any computations related to it by assuming it to be mixed.
-                    base.SetData(cornerUpload, default, default, Opacity.Mixed);
-=======
-                    base.SetData(cornerUpload, WrapMode.None, WrapMode.None);
->>>>>>> 8f88198f
+                    base.SetData(cornerUpload, WrapMode.None, WrapMode.None, Opacity.Mixed);
                 }
             }
         }
