--- conflicted
+++ resolved
@@ -1,5 +1,4 @@
-<<<<<<< HEAD
-// Copyright (c) 2007-2017 ppy Pty Ltd <contact@ppy.sh>.
+// Copyright (c) 2007-2018 ppy Pty Ltd <contact@ppy.sh>.
 // Licensed under the MIT Licence - https://raw.githubusercontent.com/ppy/osu-framework/master/LICENCE
 
 using System;
@@ -79,87 +78,4 @@
 
         public abstract void SetData(TextureUpload upload);
     }
-}
-=======
-// Copyright (c) 2007-2018 ppy Pty Ltd <contact@ppy.sh>.
-// Licensed under the MIT Licence - https://raw.githubusercontent.com/ppy/osu-framework/master/LICENCE
-
-using System;
-using osu.Framework.Graphics.Primitives;
-using OpenTK.Graphics.ES30;
-using OpenTK;
-using osu.Framework.Graphics.Colour;
-using osu.Framework.Graphics.OpenGL.Vertices;
-
-namespace osu.Framework.Graphics.OpenGL.Textures
-{
-    public abstract class TextureGL : IDisposable
-    {
-        public bool IsTransparent;
-        public TextureWrapMode WrapMode = TextureWrapMode.ClampToEdge;
-
-        #region Disposal
-
-        ~TextureGL()
-        {
-            Dispose(false);
-        }
-
-        protected bool IsDisposed;
-
-        protected virtual void Dispose(bool isDisposing)
-        {
-            IsDisposed = true;
-        }
-
-        public void Dispose()
-        {
-            if (IsDisposed)
-                return;
-
-            Dispose(true);
-            GC.SuppressFinalize(this);
-        }
-
-        #endregion
-
-        public abstract TextureGL Native { get; }
-
-        public abstract bool Loaded { get; }
-
-        public abstract int TextureId { get; }
-
-        public abstract int Height { get; set; }
-
-        public abstract int Width { get; set; }
-
-        public Vector2 Size => new Vector2(Width, Height);
-
-        public abstract RectangleF GetTextureRect(RectangleF? textureRect);
-
-        /// <summary>
-        /// Blit a triangle to OpenGL display with specified parameters.
-        /// </summary>
-        public abstract void DrawTriangle(Triangle vertexTriangle, RectangleF? textureRect, ColourInfo drawColour, Action<TexturedVertex2D> vertexAction = null, Vector2? inflationPercentage = null);
-
-        /// <summary>
-        /// Blit a quad to OpenGL display with specified parameters.
-        /// </summary>
-        public abstract void DrawQuad(Quad vertexQuad, RectangleF? textureRect, ColourInfo drawColour, Action<TexturedVertex2D> vertexAction = null, Vector2? inflationPercentage = null, Vector2? blendRangeOverride = null);
-
-        /// <summary>
-        /// Bind as active texture.
-        /// </summary>
-        /// <returns>True if bind was successful.</returns>
-        public abstract bool Bind();
-
-        /// <summary>
-        /// Uploads pending texture data to the GPU if it exists.
-        /// </summary>
-        /// <returns>Whether pending data existed and an upload has been performed.</returns>
-        internal abstract bool Upload();
-
-        public abstract void SetData(TextureUpload upload);
-    }
-}
->>>>>>> 76e0b9d2
+}