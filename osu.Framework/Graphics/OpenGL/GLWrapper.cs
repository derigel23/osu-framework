﻿// Copyright (c) ppy Pty Ltd <contact@ppy.sh>. Licensed under the MIT Licence.
// See the LICENCE file in the repository root for full licence text.

using System;
using System.Collections.Concurrent;
using System.Collections.Generic;
using System.Diagnostics;
using System.Runtime.CompilerServices;
using osu.Framework.Development;
using osu.Framework.Graphics.Batches;
using osu.Framework.Graphics.OpenGL.Textures;
using osu.Framework.Graphics.Shaders;
using osu.Framework.Threading;
using osuTK;
using osuTK.Graphics;
using osuTK.Graphics.ES30;
using osu.Framework.Statistics;
using osu.Framework.MathUtils;
using osu.Framework.Graphics.Primitives;
using osu.Framework.Graphics.Colour;
using osu.Framework.MathUtils.Clipping;
using osu.Framework.Platform;

namespace osu.Framework.Graphics.OpenGL
{
    public static class GLWrapper
    {
        /// <summary>
        /// Maximum number of <see cref="DrawNode"/>s a <see cref="Drawable"/> can draw with.
        /// This is a carefully-chosen number to enable the update and draw threads to work concurrently without causing unnecessary load.
        /// </summary>
        public const int MAX_DRAW_NODES = 3;

        public static RectangleI Viewport { get; private set; }
        public static RectangleF Ortho { get; private set; }
        public static Matrix4 ProjectionMatrix { get; private set; }
        public static DepthInfo CurrentDepthInfo { get; private set; }

        private static MaskingInfo currentMaskingInfo;

        public static MaskingInfo CurrentMaskingInfo => currentMaskingInfo;

        public static bool UsingBackbuffer => frame_buffer_stack.Peek() == DefaultFrameBuffer;

        public static int DefaultFrameBuffer;

        private static bool isEmbedded;

        /// <summary>
        /// Check whether we have an initialised and non-disposed GL context.
        /// </summary>
        public static bool HasContext => GraphicsContext.CurrentContext != null;

        public static int MaxTextureSize { get; private set; } = 4096; // default value is to allow roughly normal flow in cases we don't have a GL context, like headless CI.

        private static readonly Scheduler reset_scheduler = new Scheduler(null); // force no thread set until we are actually on the draw thread.

        /// <summary>
        /// A queue from which a maximum of one operation is invoked per draw frame.
        /// </summary>
        private static readonly ConcurrentQueue<Action> expensive_operations_queue = new ConcurrentQueue<Action>();

        private static readonly List<IVertexBatch> batch_reset_list = new List<IVertexBatch>();

        public static bool IsInitialized { get; private set; }

        private static WeakReference<GameHost> host;

        internal static void Initialize(GameHost host)
        {
            if (IsInitialized) return;

            isEmbedded = host.Window.IsEmbedded;

            GLWrapper.host = new WeakReference<GameHost>(host);
            reset_scheduler.SetCurrentThread();

            MaxTextureSize = Math.Min(4096, GL.GetInteger(GetPName.MaxTextureSize));

            GL.Disable(EnableCap.StencilTest);
            GL.Enable(EnableCap.Blend);
            GL.Enable(EnableCap.ScissorTest);

            IsInitialized = true;
        }

        internal static void ScheduleDisposal(Action disposalAction)
        {
            int frameCount = 0;

            if (host != null && host.TryGetTarget(out GameHost h))
                h.UpdateThread.Scheduler.Add(scheduleNextDisposal);
            else
                disposalAction.Invoke();

            void scheduleNextDisposal() => reset_scheduler.Add(() =>
            {
                // There may be a number of DrawNodes queued to be drawn
                // Disposal should only take place after
                if (frameCount++ >= MAX_DRAW_NODES)
                    disposalAction.Invoke();
                else
                    scheduleNextDisposal();
            });
        }

        internal static void Reset(Vector2 size)
        {
            Trace.Assert(shader_stack.Count == 0);

            reset_scheduler.Update();

            if (expensive_operations_queue.TryDequeue(out Action action))
                action.Invoke();

            lastBoundTexture = null;
            lastActiveBatch = null;
            lastBlendingInfo = new BlendingInfo();
            lastBlendingEnabledState = null;

            foreach (var b in batch_reset_list)
                b.ResetCounters();
            batch_reset_list.Clear();

            viewport_stack.Clear();
            ortho_stack.Clear();
            masking_stack.Clear();
            scissor_rect_stack.Clear();
            frame_buffer_stack.Clear();
            depth_stack.Clear();

            BindFrameBuffer(DefaultFrameBuffer);

            scissor_rect_stack.Push(new RectangleI(0, 0, (int)size.X, (int)size.Y));

            Viewport = RectangleI.Empty;
            Ortho = RectangleF.Empty;

            PushViewport(new RectangleI(0, 0, (int)size.X, (int)size.Y));
            PushMaskingInfo(new MaskingInfo
            {
                ScreenSpaceAABB = new RectangleI(0, 0, (int)size.X, (int)size.Y),
                MaskingRect = new RectangleF(0, 0, size.X, size.Y),
                ToMaskingSpace = Matrix3.Identity,
                BlendRange = 1,
                AlphaExponent = 1,
            }, true);

            PushDepthInfo(DepthInfo.Default);
            Clear(ClearInfo.Default);
        }

        private static ClearInfo currentClearInfo;

        public static void Clear(ClearInfo clearInfo)
        {
            PushDepthInfo(new DepthInfo(writeDepth: true));

            if (clearInfo.Colour != currentClearInfo.Colour)
                GL.ClearColor(clearInfo.Colour);

            if (clearInfo.Depth != currentClearInfo.Depth)
            {
                if (isEmbedded)
                {
                    // GL ES only supports glClearDepthf
                    // See: https://www.khronos.org/registry/OpenGL-Refpages/es3.0/html/glClearDepthf.xhtml
                    GL.ClearDepth((float)clearInfo.Depth);
                }
                else
                {
                    // Older desktop platforms don't support glClearDepthf, so standard GL's double version is used instead
                    // See: https://www.khronos.org/registry/OpenGL-Refpages/gl4/html/glClearDepth.xhtml
                    osuTK.Graphics.OpenGL.GL.ClearDepth(clearInfo.Depth);
                }
            }

            if (clearInfo.Stencil != currentClearInfo.Stencil)
                GL.ClearStencil(clearInfo.Stencil);

            GL.Clear(ClearBufferMask.ColorBufferBit | ClearBufferMask.DepthBufferBit | ClearBufferMask.StencilBufferBit);

            currentClearInfo = clearInfo;

            PopDepthInfo();
        }

        /// <summary>
        /// Enqueues a texture to be uploaded in the next frame.
        /// </summary>
        /// <param name="texture">The texture to be uploaded.</param>
        public static void EnqueueTextureUpload(TextureGL texture)
        {
            if (host != null)
                expensive_operations_queue.Enqueue(() => texture.Upload());
        }

        /// <summary>
        /// Enqueues the compile of a shader.
        /// </summary>
        /// <param name="shader">The shader to compile.</param>
        public static void EnqueueShaderCompile(Shader shader)
        {
            if (host != null)
                expensive_operations_queue.Enqueue(shader.EnsureLoaded);
        }

        private static readonly int[] last_bound_buffers = new int[2];

        /// <summary>
        /// Bind an OpenGL buffer object.
        /// </summary>
        /// <param name="target">The buffer type to bind.</param>
        /// <param name="buffer">The buffer ID to bind.</param>
        /// <returns>Whether an actual bind call was necessary. This value is false when repeatedly binding the same buffer.</returns>
        public static bool BindBuffer(BufferTarget target, int buffer)
        {
            int bufferIndex = target - BufferTarget.ArrayBuffer;
            if (last_bound_buffers[bufferIndex] == buffer)
                return false;

            last_bound_buffers[bufferIndex] = buffer;
            GL.BindBuffer(target, buffer);

            FrameStatistics.Increment(StatisticsCounterType.VBufBinds);

            return true;
        }

        private static IVertexBatch lastActiveBatch;

        /// <summary>
        /// Sets the last vertex batch used for drawing.
        /// <para>
        /// This is done so that various methods that change GL state can force-draw the batch
        /// before continuing with the state change.
        /// </para>
        /// </summary>
        /// <param name="batch">The batch.</param>
        internal static void SetActiveBatch(IVertexBatch batch)
        {
            if (lastActiveBatch == batch)
                return;

            batch_reset_list.Add(batch);

            FlushCurrentBatch();

            lastActiveBatch = batch;
        }

        private static TextureGL lastBoundTexture;

        internal static bool AtlasTextureIsBound => lastBoundTexture is TextureGLAtlas;

        /// <summary>
        /// Binds a texture to darw with.
        /// </summary>
        /// <param name="texture"></param>
        public static void BindTexture(TextureGL texture)
        {
            if (lastBoundTexture != texture)
            {
                FlushCurrentBatch();

                GL.BindTexture(TextureTarget.Texture2D, texture?.TextureId ?? 0);
                lastBoundTexture = texture;

                FrameStatistics.Increment(StatisticsCounterType.TextureBinds);
            }
        }

        private static BlendingInfo lastBlendingInfo;
        private static bool? lastBlendingEnabledState;

        /// <summary>
        /// Sets the blending function to draw with.
        /// </summary>
        /// <param name="blendingInfo">The info we should use to update the active state.</param>
        public static void SetBlend(BlendingInfo blendingInfo)
        {
            if (lastBlendingInfo.Equals(blendingInfo))
                return;

            FlushCurrentBatch();

            if (blendingInfo.IsDisabled)
            {
                if (!lastBlendingEnabledState.HasValue || lastBlendingEnabledState.Value)
                    GL.Disable(EnableCap.Blend);

                lastBlendingEnabledState = false;
            }
            else
            {
                if (!lastBlendingEnabledState.HasValue || !lastBlendingEnabledState.Value)
                    GL.Enable(EnableCap.Blend);

                lastBlendingEnabledState = true;

                GL.BlendEquationSeparate(blendingInfo.RGBEquation, blendingInfo.AlphaEquation);
                GL.BlendFuncSeparate(blendingInfo.Source, blendingInfo.Destination, blendingInfo.SourceAlpha, blendingInfo.DestinationAlpha);
            }

            lastBlendingInfo = blendingInfo;
        }

        private static readonly Stack<RectangleI> viewport_stack = new Stack<RectangleI>();

        /// <summary>
        /// Applies a new viewport rectangle.
        /// </summary>
        /// <param name="viewport">The viewport rectangle.</param>
        public static void PushViewport(RectangleI viewport)
        {
            var actualRect = viewport;

            if (actualRect.Width < 0)
            {
                actualRect.X += viewport.Width;
                actualRect.Width = -viewport.Width;
            }

            if (actualRect.Height < 0)
            {
                actualRect.Y += viewport.Height;
                actualRect.Height = -viewport.Height;
            }

            PushOrtho(viewport);

            viewport_stack.Push(actualRect);

            if (Viewport == actualRect)
                return;

            Viewport = actualRect;

            GL.Viewport(Viewport.Left, Viewport.Top, Viewport.Width, Viewport.Height);

            UpdateScissorToCurrentViewportAndOrtho();
        }

        /// <summary>
        /// Applies the last viewport rectangle.
        /// </summary>
        public static void PopViewport()
        {
            Trace.Assert(viewport_stack.Count > 1);

            PopOrtho();

            viewport_stack.Pop();
            RectangleI actualRect = viewport_stack.Peek();

            if (Viewport == actualRect)
                return;

            Viewport = actualRect;

            GL.Viewport(Viewport.Left, Viewport.Top, Viewport.Width, Viewport.Height);

            UpdateScissorToCurrentViewportAndOrtho();
        }

        private static readonly Stack<RectangleF> ortho_stack = new Stack<RectangleF>();

        /// <summary>
        /// Applies a new orthographic projection rectangle.
        /// </summary>
        /// <param name="ortho">The orthographic projection rectangle.</param>
        public static void PushOrtho(RectangleF ortho)
        {
            FlushCurrentBatch();

            ortho_stack.Push(ortho);
            if (Ortho == ortho)
                return;

            Ortho = ortho;

            ProjectionMatrix = Matrix4.CreateOrthographicOffCenter(Ortho.Left, Ortho.Right, Ortho.Bottom, Ortho.Top, -1, 1);
            GlobalPropertyManager.Set(GlobalProperty.ProjMatrix, ProjectionMatrix);

            UpdateScissorToCurrentViewportAndOrtho();
        }

        /// <summary>
        /// Applies the last orthographic projection rectangle.
        /// </summary>
        public static void PopOrtho()
        {
            Trace.Assert(ortho_stack.Count > 1);

            FlushCurrentBatch();

            ortho_stack.Pop();
            RectangleF actualRect = ortho_stack.Peek();

            if (Ortho == actualRect)
                return;

            Ortho = actualRect;

            ProjectionMatrix = Matrix4.CreateOrthographicOffCenter(Ortho.Left, Ortho.Right, Ortho.Bottom, Ortho.Top, -1, 1);
            GlobalPropertyManager.Set(GlobalProperty.ProjMatrix, ProjectionMatrix);

            UpdateScissorToCurrentViewportAndOrtho();
        }

        private static readonly Stack<MaskingInfo> masking_stack = new Stack<MaskingInfo>();
        private static readonly Stack<RectangleI> scissor_rect_stack = new Stack<RectangleI>();
        private static readonly Stack<int> frame_buffer_stack = new Stack<int>();
        private static readonly Stack<DepthInfo> depth_stack = new Stack<DepthInfo>();

        public static void UpdateScissorToCurrentViewportAndOrtho()
        {
            RectangleF viewportRect = Viewport;
            Vector2 offset = viewportRect.TopLeft - Ortho.TopLeft;

            RectangleI currentScissorRect = scissor_rect_stack.Peek();

            RectangleI scissorRect = new RectangleI(
                currentScissorRect.X + (int)Math.Floor(offset.X),
                Viewport.Height - currentScissorRect.Bottom - (int)Math.Ceiling(offset.Y),
                currentScissorRect.Width,
                currentScissorRect.Height);

            if (!Precision.AlmostEquals(offset, Vector2.Zero))
            {
                ++scissorRect.Width;
                ++scissorRect.Height;
            }

            GL.Scissor(scissorRect.X, scissorRect.Y, scissorRect.Width, scissorRect.Height);
        }

        private static void setMaskingInfo(MaskingInfo maskingInfo)
        {
            FlushCurrentBatch();

            GlobalPropertyManager.Set(GlobalProperty.MaskingRect, new Vector4(
                maskingInfo.MaskingRect.Left,
                maskingInfo.MaskingRect.Top,
                maskingInfo.MaskingRect.Right,
                maskingInfo.MaskingRect.Bottom));

            GlobalPropertyManager.Set(GlobalProperty.ToMaskingSpace, maskingInfo.ToMaskingSpace);
            GlobalPropertyManager.Set(GlobalProperty.CornerRadius, maskingInfo.CornerRadius);

            GlobalPropertyManager.Set(GlobalProperty.BorderThickness, maskingInfo.BorderThickness / maskingInfo.BlendRange);

            if (maskingInfo.BorderThickness > 0)
            {
                GlobalPropertyManager.Set(GlobalProperty.BorderColour, new Vector4(
                    maskingInfo.BorderColour.Linear.R,
                    maskingInfo.BorderColour.Linear.G,
                    maskingInfo.BorderColour.Linear.B,
                    maskingInfo.BorderColour.Linear.A));
            }

            GlobalPropertyManager.Set(GlobalProperty.MaskingBlendRange, maskingInfo.BlendRange);
            GlobalPropertyManager.Set(GlobalProperty.AlphaExponent, maskingInfo.AlphaExponent);

            GlobalPropertyManager.Set(GlobalProperty.EdgeOffset, maskingInfo.EdgeOffset);

            GlobalPropertyManager.Set(GlobalProperty.DiscardInner, maskingInfo.Hollow);
            if (maskingInfo.Hollow)
                GlobalPropertyManager.Set(GlobalProperty.InnerCornerRadius, maskingInfo.HollowCornerRadius);

            UpdateScissorToCurrentViewportAndOrtho();
        }

        internal static void FlushCurrentBatch()
        {
            lastActiveBatch?.Draw();
        }

        /// <summary>
        /// Creates a <see cref="ConvexPolygonClipper{TClip,TSubject}"/> with the current masking info as the clipping polygon.
        /// </summary>
        /// <param name="polygon">The polygon that will be clipped.</param>
        /// <typeparam name="TPolygon">The type of polygon that will be clipped.</typeparam>
        /// <returns>The <see cref="ConvexPolygonClipper{TClip,TSubject}"/>.</returns>
        [MethodImpl(MethodImplOptions.AggressiveInlining)]
        public static ConvexPolygonClipper<Quad, TPolygon> CreateMaskingClipper<TPolygon>(ref TPolygon polygon) where TPolygon : IConvexPolygon
            => new ConvexPolygonClipper<Quad, TPolygon>(ref currentMaskingInfo.ConservativeScreenSpaceQuad, ref polygon);

        public static bool IsMaskingActive => masking_stack.Count > 1;

        /// <summary>
        /// Applies a new masking info.
        /// </summary>
        /// <param name="maskingInfo">The masking info.</param>
        /// <param name="overrideExistingScissor">Whether the current scissor rectangle should be overridden.
        /// If false, the new scissor rectangle will be the result of intersecting the current one with the given scissor rectangle.</param>
        public static void PushMaskingInfo(MaskingInfo maskingInfo, bool overrideExistingScissor = false)
        {
            masking_stack.Push(maskingInfo);
            if (currentMaskingInfo.Equals(maskingInfo))
                return;

<<<<<<< HEAD
            currentMaskingInfo = maskingInfo;
            setMaskingInfo(currentMaskingInfo, true, overwritePreviousScissor);
=======
            CurrentMaskingInfo = maskingInfo;

            setMaskingInfo(CurrentMaskingInfo);
            pushScissor(CurrentMaskingInfo.ScreenSpaceAABB, overrideExistingScissor);
>>>>>>> 815d3add
        }

        /// <summary>
        /// Applies the last masking info.
        /// </summary>
        public static void PopMaskingInfo()
        {
            Trace.Assert(masking_stack.Count > 1);

            masking_stack.Pop();
            MaskingInfo maskingInfo = masking_stack.Peek();

            if (currentMaskingInfo.Equals(maskingInfo))
                return;

<<<<<<< HEAD
            currentMaskingInfo = maskingInfo;
            setMaskingInfo(currentMaskingInfo, false, true);
=======
            CurrentMaskingInfo = maskingInfo;

            setMaskingInfo(CurrentMaskingInfo);
            popScissor();
        }

        /// <summary>
        /// Applies a new scissor rectangle.
        /// </summary>
        /// <param name="scissor">The scissor rectangle to push.</param>
        /// <param name="overrideExisting">Whether the current scissor rectangle should be overridden.
        /// If false, the new scissor rectangle will be the result of intersecting the current one with the given scissor rectangle.</param>
        [MethodImpl(MethodImplOptions.AggressiveInlining)]
        private static void pushScissor(RectangleI scissor, bool overrideExisting = false)
        {
            FlushCurrentBatch();

            scissor.X += Viewport.X;
            scissor.Y += Viewport.Y;

            // Ensure the rectangle only has positive width and height. (Required by OGL)
            if (scissor.Width < 0)
            {
                scissor.X += scissor.Width;
                scissor.Width = -scissor.Width;
            }

            if (scissor.Height < 0)
            {
                scissor.Y += scissor.Height;
                scissor.Height = -scissor.Height;
            }

            if (!overrideExisting)
                scissor.IntersectWith(scissor_rect_stack.Peek());

            scissor_rect_stack.Push(scissor);

            UpdateScissorToCurrentViewportAndOrtho();
        }

        /// <summary>
        /// Applies the last scissor rectangle.
        /// </summary>
        [MethodImpl(MethodImplOptions.AggressiveInlining)]
        private static void popScissor()
        {
            Trace.Assert(scissor_rect_stack.Count > 1);

            FlushCurrentBatch();

            scissor_rect_stack.Pop();

            UpdateScissorToCurrentViewportAndOrtho();
>>>>>>> 815d3add
        }

        /// <summary>
        /// Applies a new depth information.
        /// </summary>
        /// <param name="depthInfo">The depth information.</param>
        public static void PushDepthInfo(DepthInfo depthInfo)
        {
            depth_stack.Push(depthInfo);

            if (CurrentDepthInfo.Equals(depthInfo))
                return;

            CurrentDepthInfo = depthInfo;
            setDepthInfo(CurrentDepthInfo);
        }

        /// <summary>
        /// Applies the last depth information.
        /// </summary>
        public static void PopDepthInfo()
        {
            Trace.Assert(depth_stack.Count > 1);

            depth_stack.Pop();
            DepthInfo depthInfo = depth_stack.Peek();

            if (CurrentDepthInfo.Equals(depthInfo))
                return;

            CurrentDepthInfo = depthInfo;
            setDepthInfo(CurrentDepthInfo);
        }

        private static void setDepthInfo(DepthInfo depthInfo)
        {
            FlushCurrentBatch();

            if (depthInfo.DepthTest)
            {
                GL.Enable(EnableCap.DepthTest);
                GL.DepthFunc(depthInfo.Function);
            }
            else
                GL.Disable(EnableCap.DepthTest);

            GL.DepthMask(depthInfo.WriteDepth);
        }

        /// <summary>
        /// Binds a framebuffer.
        /// </summary>
        /// <param name="frameBuffer">The framebuffer to bind.</param>
        public static void BindFrameBuffer(int frameBuffer)
        {
            if (frameBuffer == -1) return;

            bool alreadyBound = frame_buffer_stack.Count > 0 && frame_buffer_stack.Peek() == frameBuffer;

            frame_buffer_stack.Push(frameBuffer);

            if (!alreadyBound)
            {
                FlushCurrentBatch();
                GL.BindFramebuffer(FramebufferTarget.Framebuffer, frameBuffer);
            }

            GlobalPropertyManager.Set(GlobalProperty.GammaCorrection, UsingBackbuffer);
        }

        /// <summary>
        /// Binds a framebuffer.
        /// </summary>
        /// <param name="frameBuffer">The framebuffer to bind.</param>
        public static void UnbindFrameBuffer(int frameBuffer)
        {
            if (frameBuffer == -1) return;

            if (frame_buffer_stack.Peek() != frameBuffer)
                return;

            frame_buffer_stack.Pop();

            FlushCurrentBatch();
            GL.BindFramebuffer(FramebufferTarget.Framebuffer, frame_buffer_stack.Peek());

            GlobalPropertyManager.Set(GlobalProperty.GammaCorrection, UsingBackbuffer);
        }

        /// <summary>
        /// Deletes a framebuffer.
        /// </summary>
        /// <param name="frameBuffer">The framebuffer to delete.</param>
        internal static void DeleteFramebuffer(int frameBuffer)
        {
            if (frameBuffer == -1) return;

            while (frame_buffer_stack.Peek() == frameBuffer)
                UnbindFrameBuffer(frameBuffer);

            ScheduleDisposal(() => { GL.DeleteFramebuffer(frameBuffer); });
        }

        private static int currentShader;

        private static readonly Stack<int> shader_stack = new Stack<int>();

        public static void UseProgram(int? shader)
        {
            ThreadSafety.EnsureDrawThread();

            if (shader != null)
            {
                shader_stack.Push(shader.Value);
            }
            else
            {
                shader_stack.Pop();

                //check if the stack is empty, and if so don't restore the previous shader.
                if (shader_stack.Count == 0)
                    return;
            }

            int s = shader ?? shader_stack.Peek();

            if (currentShader == s) return;

            FrameStatistics.Increment(StatisticsCounterType.ShaderBinds);

            FlushCurrentBatch();

            GL.UseProgram(s);
            currentShader = s;
        }

        internal static void SetUniform<T>(IUniformWithValue<T> uniform)
            where T : struct
        {
            if (uniform.Owner == currentShader)
                FlushCurrentBatch();

            switch (uniform)
            {
                case IUniformWithValue<bool> b:
                    GL.Uniform1(uniform.Location, b.GetValue() ? 1 : 0);
                    break;

                case IUniformWithValue<int> i:
                    GL.Uniform1(uniform.Location, i.GetValue());
                    break;

                case IUniformWithValue<float> f:
                    GL.Uniform1(uniform.Location, f.GetValue());
                    break;

                case IUniformWithValue<Vector2> v2:
                    GL.Uniform2(uniform.Location, ref v2.GetValueByRef());
                    break;

                case IUniformWithValue<Vector3> v3:
                    GL.Uniform3(uniform.Location, ref v3.GetValueByRef());
                    break;

                case IUniformWithValue<Vector4> v4:
                    GL.Uniform4(uniform.Location, ref v4.GetValueByRef());
                    break;

                case IUniformWithValue<Matrix2> m2:
                    GL.UniformMatrix2(uniform.Location, false, ref m2.GetValueByRef());
                    break;

                case IUniformWithValue<Matrix3> m3:
                    GL.UniformMatrix3(uniform.Location, false, ref m3.GetValueByRef());
                    break;

                case IUniformWithValue<Matrix4> m4:
                    GL.UniformMatrix4(uniform.Location, false, ref m4.GetValueByRef());
                    break;
            }
        }
    }

    public struct MaskingInfo : IEquatable<MaskingInfo>
    {
        public RectangleI ScreenSpaceAABB;
        public RectangleF MaskingRect;

        public Quad ConservativeScreenSpaceQuad;

        /// <summary>
        /// This matrix transforms screen space coordinates to masking space (likely the parent
        /// space of the container doing the masking).
        /// It is used by a shader to determine which pixels to discard.
        /// </summary>
        public Matrix3 ToMaskingSpace;

        public float CornerRadius;

        public float BorderThickness;
        public SRGBColour BorderColour;

        public float BlendRange;
        public float AlphaExponent;

        public Vector2 EdgeOffset;

        public bool Hollow;
        public float HollowCornerRadius;

        public bool Equals(MaskingInfo other) =>
            ScreenSpaceAABB == other.ScreenSpaceAABB &&
            MaskingRect == other.MaskingRect &&
            ToMaskingSpace == other.ToMaskingSpace &&
            CornerRadius == other.CornerRadius &&
            BorderThickness == other.BorderThickness &&
            BorderColour.Equals(other.BorderColour) &&
            BlendRange == other.BlendRange &&
            AlphaExponent == other.AlphaExponent &&
            EdgeOffset == other.EdgeOffset &&
            Hollow == other.Hollow &&
            HollowCornerRadius == other.HollowCornerRadius;
    }
}<|MERGE_RESOLUTION|>--- conflicted
+++ resolved
@@ -500,15 +500,10 @@
             if (currentMaskingInfo.Equals(maskingInfo))
                 return;
 
-<<<<<<< HEAD
             currentMaskingInfo = maskingInfo;
-            setMaskingInfo(currentMaskingInfo, true, overwritePreviousScissor);
-=======
-            CurrentMaskingInfo = maskingInfo;
-
-            setMaskingInfo(CurrentMaskingInfo);
+
+            setMaskingInfo(currentMaskingInfo);
             pushScissor(CurrentMaskingInfo.ScreenSpaceAABB, overrideExistingScissor);
->>>>>>> 815d3add
         }
 
         /// <summary>
@@ -524,13 +519,9 @@
             if (currentMaskingInfo.Equals(maskingInfo))
                 return;
 
-<<<<<<< HEAD
             currentMaskingInfo = maskingInfo;
-            setMaskingInfo(currentMaskingInfo, false, true);
-=======
-            CurrentMaskingInfo = maskingInfo;
-
-            setMaskingInfo(CurrentMaskingInfo);
+
+            setMaskingInfo(currentMaskingInfo);
             popScissor();
         }
 
@@ -582,7 +573,6 @@
             scissor_rect_stack.Pop();
 
             UpdateScissorToCurrentViewportAndOrtho();
->>>>>>> 815d3add
         }
 
         /// <summary>
