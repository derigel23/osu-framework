--- conflicted
+++ resolved
@@ -64,13 +64,9 @@
 
             int size = Size * STRIDE;
 
-<<<<<<< HEAD
             vboId = GL.GenBuffer();
             GL.BindBuffer(BufferTarget.ArrayBuffer, vboId);
-=======
->>>>>>> e92fb1a9
             GL.BufferData(BufferTarget.ArrayBuffer, (IntPtr)size, IntPtr.Zero, usage);
-            memoryLease = NativeMemoryTracker.AddMemory(this, size);
 
             VertexUtils<DepthWrappingVertex<T>>.SetAttributes();
         }
@@ -175,13 +171,6 @@
         {
             if (isInitialised)
             {
-<<<<<<< HEAD
-                memoryLease?.Dispose();
-                memoryLease = null;
-=======
-                Unbind();
->>>>>>> e92fb1a9
-
                 GL.DeleteBuffer(vboId);
                 GL.DeleteVertexArray(vaoId);
             }
