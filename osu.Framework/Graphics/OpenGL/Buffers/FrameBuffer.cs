--- conflicted
+++ resolved
@@ -1,5 +1,4 @@
-<<<<<<< HEAD
-﻿// Copyright (c) 2007-2017 ppy Pty Ltd <contact@ppy.sh>.
+﻿// Copyright (c) 2007-2018 ppy Pty Ltd <contact@ppy.sh>.
 // Licensed under the MIT Licence - https://raw.githubusercontent.com/ppy/osu-framework/master/LICENCE
 
 using System;
@@ -82,7 +81,7 @@
         /// </summary>
         public Vector2 Size
         {
-            get { return size; }
+            get => size;
             set
             {
                 if (value == size)
@@ -155,152 +154,4 @@
             lastFramebuffer = -1;
         }
     }
-}
-=======
-﻿// Copyright (c) 2007-2018 ppy Pty Ltd <contact@ppy.sh>.
-// Licensed under the MIT Licence - https://raw.githubusercontent.com/ppy/osu-framework/master/LICENCE
-
-using System;
-using System.Collections.Generic;
-using osu.Framework.Graphics.OpenGL.Textures;
-using OpenTK;
-using OpenTK.Graphics.ES30;
-
-namespace osu.Framework.Graphics.OpenGL.Buffers
-{
-    public class FrameBuffer : IDisposable
-    {
-        private int lastFramebuffer;
-        private int frameBuffer = -1;
-
-        public TextureGL Texture { get; private set; }
-
-        private bool isBound => lastFramebuffer != -1;
-
-        private readonly List<RenderBuffer> attachedRenderBuffers = new List<RenderBuffer>();
-
-        #region Disposal
-
-        ~FrameBuffer()
-        {
-            Dispose(false);
-        }
-
-        public void Dispose()
-        {
-            Dispose(true);
-            GC.SuppressFinalize(this);
-        }
-
-        private bool isDisposed;
-
-        protected virtual void Dispose(bool disposing)
-        {
-            if (isDisposed)
-                return;
-            isDisposed = true;
-
-            GLWrapper.ScheduleDisposal(delegate
-            {
-                Unbind();
-                GLWrapper.DeleteFramebuffer(frameBuffer);
-                frameBuffer = -1;
-            });
-        }
-
-        #endregion
-
-        public bool IsInitialized { get; private set; }
-
-        public void Initialize(bool withTexture = true, All filteringMode = All.Linear)
-        {
-            frameBuffer = GL.GenFramebuffer();
-
-            if (withTexture)
-            {
-                Texture = new TextureGLSingle(1, 1, true, filteringMode);
-                Texture.SetData(new TextureUpload(Array.Empty<byte>()));
-                Texture.Upload();
-
-                Bind();
-
-                GL.FramebufferTexture2D(FramebufferTarget.Framebuffer, FramebufferAttachment.ColorAttachment0, TextureTarget2d.Texture2D, Texture.TextureId, 0);
-                GLWrapper.BindTexture(null);
-
-                Unbind();
-            }
-
-            IsInitialized = true;
-        }
-
-        private Vector2 size = Vector2.One;
-
-        /// <summary>
-        /// Sets the size of the texture of this framebuffer.
-        /// </summary>
-        public Vector2 Size
-        {
-            get => size;
-            set
-            {
-                if (value == size)
-                    return;
-                size = value;
-
-                Texture.Width = (int)Math.Ceiling(size.X);
-                Texture.Height = (int)Math.Ceiling(size.Y);
-                Texture.SetData(new TextureUpload(Array.Empty<byte>()));
-                Texture.Upload();
-            }
-        }
-
-        /// <summary>
-        /// Attaches a RenderBuffer to this framebuffer.
-        /// </summary>
-        /// <param name="format">The type of RenderBuffer to attach.</param>
-        public void Attach(RenderbufferInternalFormat format)
-        {
-            if (attachedRenderBuffers.Exists(r => r.Format == format))
-                return;
-
-            attachedRenderBuffers.Add(new RenderBuffer(format));
-        }
-
-        /// <summary>
-        /// Binds the framebuffer.
-        /// <para>Does not clear the buffer or reset the viewport/ortho.</para>
-        /// </summary>
-        public void Bind()
-        {
-            if (frameBuffer == -1)
-                return;
-
-            if (lastFramebuffer == frameBuffer)
-                return;
-
-            // Bind framebuffer and all its renderbuffers
-            lastFramebuffer = GLWrapper.BindFrameBuffer(frameBuffer);
-            foreach (var r in attachedRenderBuffers)
-            {
-                r.Size = Size;
-                r.Bind(frameBuffer);
-            }
-        }
-
-        /// <summary>
-        /// Unbinds the framebuffer.
-        /// </summary>
-        public void Unbind()
-        {
-            if (!isBound)
-                return;
-
-            GLWrapper.BindFrameBuffer(lastFramebuffer);
-            foreach (var r in attachedRenderBuffers)
-                r.Unbind();
-
-            lastFramebuffer = -1;
-        }
-    }
-}
->>>>>>> 76e0b9d2
+}