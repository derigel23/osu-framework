--- conflicted
+++ resolved
@@ -1,5 +1,4 @@
-<<<<<<< HEAD
-﻿// Copyright (c) 2007-2017 ppy Pty Ltd <contact@ppy.sh>.
+﻿// Copyright (c) 2007-2018 ppy Pty Ltd <contact@ppy.sh>.
 // Licensed under the MIT Licence - https://raw.githubusercontent.com/ppy/osu-framework/master/LICENCE
 
 using System;
@@ -139,139 +138,4 @@
             public Vector2 Size;
         }
     }
-}
-=======
-﻿// Copyright (c) 2007-2018 ppy Pty Ltd <contact@ppy.sh>.
-// Licensed under the MIT Licence - https://raw.githubusercontent.com/ppy/osu-framework/master/LICENCE
-
-using System;
-using System.Collections.Generic;
-using OpenTK;
-using OpenTK.Graphics.ES30;
-
-namespace osu.Framework.Graphics.OpenGL.Buffers
-{
-    public class RenderBuffer : IDisposable
-    {
-        private static readonly Dictionary<RenderbufferInternalFormat, Stack<RenderBufferInfo>> render_buffer_cache = new Dictionary<RenderbufferInternalFormat, Stack<RenderBufferInfo>>();
-
-        public Vector2 Size = Vector2.One;
-        public RenderbufferInternalFormat Format { get; }
-
-        private RenderBufferInfo info;
-        private bool isDisposed;
-
-        public RenderBuffer(RenderbufferInternalFormat format)
-        {
-            Format = format;
-        }
-
-        #region Disposal
-
-        ~RenderBuffer()
-        {
-            Dispose(false);
-        }
-
-        public void Dispose()
-        {
-            Dispose(true);
-            GC.SuppressFinalize(this);
-        }
-
-        protected virtual void Dispose(bool disposing)
-        {
-            if (isDisposed)
-                return;
-            isDisposed = true;
-
-            Unbind();
-        }
-
-        #endregion
-
-        /// <summary>
-        /// Binds the renderbuffer to the specfied framebuffer.
-        /// </summary>
-        /// <param name="frameBuffer">The framebuffer this renderbuffer should be bound to.</param>
-        internal void Bind(int frameBuffer)
-        {
-            // Check if we're already bound
-            if (info != null)
-                return;
-
-            if (!render_buffer_cache.ContainsKey(Format))
-                render_buffer_cache[Format] = new Stack<RenderBufferInfo>();
-
-            // Make sure we have renderbuffers available
-            if (render_buffer_cache[Format].Count == 0)
-                render_buffer_cache[Format].Push(new RenderBufferInfo
-                {
-                    RenderBufferID = GL.GenRenderbuffer(),
-                    FrameBufferID = -1
-                });
-
-            // Get a renderbuffer from the cache
-            info = render_buffer_cache[Format].Pop();
-
-            // Check if we need to update the size
-            if (info.Size != Size)
-            {
-                GL.BindRenderbuffer(RenderbufferTarget.Renderbuffer, info.RenderBufferID);
-                GL.RenderbufferStorage(RenderbufferTarget.Renderbuffer, Format, (int)Math.Ceiling(Size.X), (int)Math.Ceiling(Size.Y));
-
-                info.Size = Size;
-            }
-
-            // For performance reasons, we only need to re-bind the renderbuffer to
-            // the framebuffer if it is not already attached to it
-            if (info.FrameBufferID != frameBuffer)
-            {
-                // Make sure the framebuffer we want to attach to is bound
-                int lastFrameBuffer = GLWrapper.BindFrameBuffer(frameBuffer);
-
-                switch (Format)
-                {
-                    case RenderbufferInternalFormat.DepthComponent16:
-                        GL.FramebufferRenderbuffer(FramebufferTarget.Framebuffer, FramebufferAttachment.DepthAttachment, RenderbufferTarget.Renderbuffer, info.RenderBufferID);
-                        break;
-                    case RenderbufferInternalFormat.Rgb565:
-                    case RenderbufferInternalFormat.Rgb5A1:
-                    case RenderbufferInternalFormat.Rgba4:
-                        GL.FramebufferRenderbuffer(FramebufferTarget.Framebuffer, FramebufferAttachment.ColorAttachment0, RenderbufferTarget.Renderbuffer, info.RenderBufferID);
-                        break;
-                    case RenderbufferInternalFormat.StencilIndex8:
-                        GL.FramebufferRenderbuffer(FramebufferTarget.Framebuffer, FramebufferAttachment.DepthAttachment, RenderbufferTarget.Renderbuffer, info.RenderBufferID);
-                        break;
-                }
-
-                GLWrapper.BindFrameBuffer(lastFrameBuffer);
-            }
-
-            info.FrameBufferID = frameBuffer;
-        }
-
-        /// <summary>
-        /// Unbinds the renderbuffer.
-        /// <para>The renderbuffer will remain internally attached to the framebuffer.</para>
-        /// </summary>
-        internal void Unbind()
-        {
-            if (info == null)
-                return;
-
-            // Return the renderbuffer to the cache
-            render_buffer_cache[Format].Push(info);
-
-            info = null;
-        }
-
-        private class RenderBufferInfo
-        {
-            public int RenderBufferID;
-            public int FrameBufferID;
-            public Vector2 Size;
-        }
-    }
-}
->>>>>>> 76e0b9d2
+}