--- conflicted
+++ resolved
@@ -422,13 +422,8 @@
 
         #region Characters
 
-<<<<<<< HEAD
-        private Cached charactersCache = new Cached();
+        private readonly Cached charactersCache = new Cached();
         private readonly List<TextBuilder.TextBuilderGlyph> charactersBacking = new List<TextBuilder.TextBuilderGlyph>();
-=======
-        private readonly Cached charactersCache = new Cached();
-        private readonly List<CharacterPart> charactersBacking = new List<CharacterPart>();
->>>>>>> 30a88697
 
         /// <summary>
         /// The characters in local space.
@@ -487,51 +482,7 @@
             }
         }
 
-<<<<<<< HEAD
-        private Cached screenSpaceCharactersCache = new Cached();
-=======
-        /// <summary>
-        /// Get the size (and texture) for a specific character. Post-multiplied by <see cref="FontUsage.Size"/>, but not forced to fixed width.
-        /// </summary>
-        /// <param name="character">The character to look up.</param>
-        /// <param name="applyFixedWidth">Whether fixed width should be applied if available.</param>
-        /// <param name="tex">THe texture associated with the character. Can be null if no texture is available.</param>
-        /// <returns></returns>
-        private Vector2 getCharacterSize(char character, bool applyFixedWidth, out Texture tex)
-        {
-            float width;
-            float height;
-
-            if (char.IsWhiteSpace(character) || (tex = getTextureForCharacter(character)) == null)
-            {
-                float size = useFixedWidthForCharacter(character) ? constantWidth : spaceWidth;
-
-                if (character == 0x3000)
-                {
-                    // Double-width space
-                    size *= 2;
-                }
-
-                tex = null;
-                width = size;
-                height = size;
-            }
-            else
-            {
-                width = tex.DisplayWidth;
-                height = tex.DisplayHeight;
-            }
-
-            if (applyFixedWidth && useFixedWidthForCharacter(character))
-                width = constantWidth;
-
-            return Font.Size * new Vector2(width, height);
-        }
-
-        private bool useFixedWidthForCharacter(char character) => Font.FixedWidth && UseFixedWidthForCharacter(character);
-
         private readonly Cached screenSpaceCharactersCache = new Cached();
->>>>>>> 30a88697
         private readonly List<ScreenSpaceCharacterPart> screenSpaceCharactersBacking = new List<ScreenSpaceCharacterPart>();
 
         /// <summary>
@@ -565,14 +516,7 @@
             screenSpaceCharactersCache.Validate();
         }
 
-<<<<<<< HEAD
-        private Cached<Vector2> shadowOffsetCache;
-=======
-        private readonly Cached<float> constantWidthCache = new Cached<float>();
-        private float constantWidth => constantWidthCache.IsValid ? constantWidthCache.Value : constantWidthCache.Value = getTextureForCharacter('D')?.DisplayWidth ?? 0;
-
         private readonly Cached<Vector2> shadowOffsetCache = new Cached<Vector2>();
->>>>>>> 30a88697
 
         private Vector2 premultipliedShadowOffset => shadowOffsetCache.IsValid ? shadowOffsetCache.Value : shadowOffsetCache.Value = ToScreenSpace(shadowOffset * Font.Size) - ToScreenSpace(Vector2.Zero);
 
