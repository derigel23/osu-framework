--- conflicted
+++ resolved
@@ -1,5 +1,4 @@
-<<<<<<< HEAD
-﻿// Copyright (c) 2007-2017 ppy Pty Ltd <contact@ppy.sh>.
+﻿// Copyright (c) 2007-2018 ppy Pty Ltd <contact@ppy.sh>.
 // Licensed under the MIT Licence - https://raw.githubusercontent.com/ppy/osu-framework/master/LICENCE
 
 using osu.Framework.Graphics.Primitives;
@@ -53,61 +52,4 @@
             shader.Unbind();
         }
     }
-}
-=======
-﻿// Copyright (c) 2007-2018 ppy Pty Ltd <contact@ppy.sh>.
-// Licensed under the MIT Licence - https://raw.githubusercontent.com/ppy/osu-framework/master/LICENCE
-
-using osu.Framework.Graphics.Primitives;
-using osu.Framework.Graphics.Shaders;
-using osu.Framework.Graphics.Textures;
-using OpenTK.Graphics.ES30;
-using osu.Framework.Graphics.OpenGL;
-using OpenTK;
-using System;
-using osu.Framework.Graphics.OpenGL.Vertices;
-
-namespace osu.Framework.Graphics.Sprites
-{
-    /// <summary>
-    /// Draw node containing all necessary information to draw a <see cref="Sprite"/>.
-    /// </summary>
-    public class SpriteDrawNode : DrawNode
-    {
-        public Texture Texture;
-        public Quad ScreenSpaceDrawQuad;
-        public RectangleF DrawRectangle;
-        public Vector2 InflationAmount;
-        public bool WrapTexture;
-
-        public Shader TextureShader;
-        public Shader RoundedTextureShader;
-
-        private bool needsRoundedShader => GLWrapper.IsMaskingActive || InflationAmount != Vector2.Zero;
-
-        protected virtual void Blit(Action<TexturedVertex2D> vertexAction)
-        {
-            Texture.DrawQuad(ScreenSpaceDrawQuad, DrawInfo.Colour, null, vertexAction,
-                new Vector2(InflationAmount.X / DrawRectangle.Width, InflationAmount.Y / DrawRectangle.Height));
-        }
-
-        public override void Draw(Action<TexturedVertex2D> vertexAction)
-        {
-            base.Draw(vertexAction);
-
-            if (Texture == null || Texture.IsDisposed)
-                return;
-
-            Shader shader = needsRoundedShader ? RoundedTextureShader : TextureShader;
-
-            shader.Bind();
-
-            Texture.TextureGL.WrapMode = WrapTexture ? TextureWrapMode.Repeat : TextureWrapMode.ClampToEdge;
-
-            Blit(vertexAction);
-
-            shader.Unbind();
-        }
-    }
-}
->>>>>>> 76e0b9d2
+}