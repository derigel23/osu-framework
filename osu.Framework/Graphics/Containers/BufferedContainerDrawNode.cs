--- conflicted
+++ resolved
@@ -1,280 +1,3 @@
-<<<<<<< HEAD
-﻿// Copyright (c) 2007-2017 ppy Pty Ltd <contact@ppy.sh>.
-// Licensed under the MIT Licence - https://raw.githubusercontent.com/ppy/osu-framework/master/LICENCE
-
-using System.Collections.Generic;
-using osu.Framework.Graphics.Batches;
-using osu.Framework.Graphics.OpenGL;
-using osu.Framework.Graphics.OpenGL.Buffers;
-using OpenTK;
-using OpenTK.Graphics.ES30;
-using OpenTK.Graphics;
-using osu.Framework.Threading;
-using osu.Framework.Graphics.Primitives;
-using osu.Framework.Allocation;
-using osu.Framework.Graphics.Shaders;
-using System;
-using osu.Framework.Graphics.Colour;
-using osu.Framework.Graphics.OpenGL.Vertices;
-using System.Diagnostics;
-
-namespace osu.Framework.Graphics.Containers
-{
-    public class BufferedContainerDrawNode : CompositeDrawNode
-    {
-        public FrameBuffer[] FrameBuffers;
-
-        public bool DrawOriginal;
-        public Color4 BackgroundColour;
-        public ColourInfo EffectColour;
-        public BlendingParameters EffectBlending;
-        public EffectPlacement EffectPlacement;
-
-        public Vector2 BlurSigma;
-        public Vector2I BlurRadius;
-        public float BlurRotation;
-
-        public Shader BlurShader;
-
-        public AtomicCounter DrawVersion;
-        public long UpdateVersion = -1;
-
-        public RectangleF ScreenSpaceDrawRectangle;
-        public QuadBatch<TexturedVertex2D> Batch;
-        public List<RenderbufferInternalFormat> Formats;
-        public All FilteringMode;
-
-        public static Vector2 ScreenSize;
-
-        private InvokeOnDisposal establishFrameBufferViewport(Vector2 roundedSize)
-        {
-            // Disable masking for generating the frame buffer since masking will be re-applied
-            // when actually drawing later on anyways. This allows more information to be captured
-            // in the frame buffer and helps with cached buffers being re-used.
-            RectangleI screenSpaceMaskingRect = new RectangleI((int)Math.Floor(ScreenSpaceDrawRectangle.X), (int)Math.Floor(ScreenSpaceDrawRectangle.Y), (int)roundedSize.X + 1, (int)roundedSize.Y + 1);
-
-            GLWrapper.PushMaskingInfo(new MaskingInfo
-            {
-                ScreenSpaceAABB = screenSpaceMaskingRect,
-                MaskingRect = ScreenSpaceDrawRectangle,
-                ToMaskingSpace = Matrix3.Identity,
-                BlendRange = 1,
-                AlphaExponent = 1,
-            }, true);
-
-            // Match viewport to FrameBuffer such that we don't draw unnecessary pixels.
-            GLWrapper.PushViewport(new RectangleI(0, 0, (int)roundedSize.X, (int)roundedSize.Y));
-
-            return new InvokeOnDisposal(delegate
-            {
-                GLWrapper.PopViewport();
-                GLWrapper.PopMaskingInfo();
-            });
-        }
-
-        private InvokeOnDisposal bindFrameBuffer(FrameBuffer frameBuffer, Vector2 requestedSize)
-        {
-            if (!frameBuffer.IsInitialized)
-                frameBuffer.Initialize(true, FilteringMode);
-
-            // These additional render buffers are only required if e.g. depth
-            // or stencil information needs to also be stored somewhere.
-            foreach (var f in Formats)
-                frameBuffer.Attach(f);
-
-            // This setter will also take care of allocating a texture of appropriate size within the framebuffer.
-            frameBuffer.Size = requestedSize;
-            frameBuffer.Bind();
-
-            return new InvokeOnDisposal(frameBuffer.Unbind);
-        }
-
-        private void drawFrameBufferToBackBuffer(FrameBuffer frameBuffer, RectangleF drawRectangle, ColourInfo colourInfo)
-        {
-            // The strange Y coordinate and Height are a result of OpenGL coordinate systems having Y grow upwards and not downwards.
-            RectangleF textureRect = new RectangleF(0, frameBuffer.Texture.Height, frameBuffer.Texture.Width, -frameBuffer.Texture.Height);
-            if (frameBuffer.Texture.Bind())
-                // Color was already applied by base.Draw(); no need to re-apply. Thus we use White here.
-                frameBuffer.Texture.DrawQuad(drawRectangle, DepthIndex, textureRect, colourInfo);
-        }
-
-        private void drawChildren(Action<TexturedVertex2D> vertexAction, Vector2 frameBufferSize)
-        {
-            // Fill the frame buffer with drawn children
-            using (bindFrameBuffer(currentFrameBuffer, frameBufferSize))
-            {
-                bool lastForDepth = Shader.GetGlobalProperty<bool>("g_ForDepth");
-
-                // We need to draw children as if they were zero-based to the top-left of the texture.
-                // We can do this by adding a translation component to our (orthogonal) projection matrix.
-                GLWrapper.PushOrtho(ScreenSpaceDrawRectangle);
-                GLWrapper.Clear(BackgroundColour, 1);
-
-                Vector2 diffBackbuffer = Vector2.ComponentMax(Vector2.Zero, (ScreenSize - frameBufferSize) / 2);
-                Vector2 diffFramebuffer = Vector2.ComponentMax(Vector2.Zero, (frameBufferSize - ScreenSize) / 2);
-
-                GL.BlitFramebuffer((int)diffBackbuffer.X, (int)diffBackbuffer.Y, (int)(ScreenSize.X - diffBackbuffer.X), (int)(ScreenSize.Y - diffBackbuffer.Y),
-                    (int)diffFramebuffer.X, (int)diffFramebuffer.Y, (int)(frameBufferSize.X - diffFramebuffer.X), (int)(frameBufferSize.Y - diffFramebuffer.Y), ClearBufferMask.DepthBufferBit, BlitFramebufferFilter.Nearest);
-
-                GLWrapper.PushDepthInfo(new DepthInfo
-                {
-                    DepthTest = true,
-                    DepthTestFunction = DepthFunction.Less,
-                    WriteDepth = true
-                });
-
-                Shader.SetGlobalProperty("g_ForDepth", true);
-                base.DrawDepth(vertexAction);
-
-                GLWrapper.PushDepthInfo(new DepthInfo
-                {
-                    DepthTest = true,
-                    DepthTestFunction = DepthFunction.Lequal,
-                    WriteDepth = false
-                });
-
-                Shader.SetGlobalProperty("g_ForDepth", false);
-                base.Draw(vertexAction);
-
-                GLWrapper.PopDepthInfo();
-                GLWrapper.PopDepthInfo(); // Second time since we pushed two times above
-                GLWrapper.PopOrtho();
-
-                Shader.SetGlobalProperty("g_ForDepth", lastForDepth);
-            }
-        }
-
-        private void drawBlurredFrameBuffer(int kernelRadius, float sigma, float blurRotation)
-        {
-            FrameBuffer source = currentFrameBuffer;
-            FrameBuffer target = advanceFrameBuffer();
-
-            GLWrapper.SetBlend(new BlendingInfo
-            {
-                Source = BlendingFactorSrc.One,
-                Destination = BlendingFactorDest.Zero,
-                SourceAlpha = BlendingFactorSrc.One,
-                DestinationAlpha = BlendingFactorDest.Zero,
-            });
-
-            GLWrapper.PushDepthInfo(new DepthInfo
-            {
-                DepthTest = false,
-                WriteDepth = false
-            });
-
-            using (bindFrameBuffer(target, source.Size))
-            {
-                BlurShader.GetUniform<int>(@"g_Radius").Value = kernelRadius;
-                BlurShader.GetUniform<float>(@"g_Sigma").Value = sigma;
-                BlurShader.GetUniform<Vector2>(@"g_TexSize").Value = source.Size;
-
-                float radians = -MathHelper.DegreesToRadians(blurRotation);
-                BlurShader.GetUniform<Vector2>(@"g_BlurDirection").Value = new Vector2((float)Math.Cos(radians), (float)Math.Sin(radians));
-
-                BlurShader.Bind();
-                drawFrameBufferToBackBuffer(source, new RectangleF(0, 0, source.Texture.Width, source.Texture.Height), ColourInfo.SingleColour(Color4.White));
-                BlurShader.Unbind();
-            }
-
-            GLWrapper.PopDepthInfo();
-        }
-
-        private int currentFrameBufferIndex;
-        private FrameBuffer currentFrameBuffer => FrameBuffers[currentFrameBufferIndex];
-        private FrameBuffer advanceFrameBuffer() => FrameBuffers[currentFrameBufferIndex = (currentFrameBufferIndex + 1) % 2];
-
-        /// <summary>
-        /// Makes sure the first frame buffer is always the one we want to draw from.
-        /// This saves us the need to sync the draw indices across draw node trees
-        /// since the FrameBuffers array is already shared.
-        /// </summary>
-        private void finalizeFrameBuffer()
-        {
-            if (currentFrameBufferIndex != 0)
-            {
-                Trace.Assert(currentFrameBufferIndex == 1,
-                    $"Only the first two framebuffers should be the last to be written to at the end of {nameof(Draw)}.");
-
-                FrameBuffer temp = FrameBuffers[0];
-                FrameBuffers[0] = FrameBuffers[1];
-                FrameBuffers[1] = temp;
-
-                currentFrameBufferIndex = 0;
-            }
-        }
-
-        // Our effects will be drawn into framebuffers 0 and 1. If we want to preserve the originally
-        // drawn children we need to put them in a separate buffer; in this case buffer 2. Otherwise,
-        // we do not want to allocate a third buffer for nothing and hence we start with 0.
-        private int originalIndex => DrawOriginal && (BlurRadius.X > 0 || BlurRadius.Y > 0) ? 2 : 0;
-
-        public override void DrawDepth(Action<TexturedVertex2D> vertexAction)
-        {
-            if (!ShouldDrawDepth)
-                return;
-
-            Draw(vertexAction);
-        }
-
-        public override void Draw(Action<TexturedVertex2D> vertexAction)
-        {
-            currentFrameBufferIndex = originalIndex;
-
-            Vector2 frameBufferSize = new Vector2((float)Math.Ceiling(ScreenSpaceDrawRectangle.Width), (float)Math.Ceiling(ScreenSpaceDrawRectangle.Height));
-            if (UpdateVersion > DrawVersion.Value || frameBufferSize != FrameBuffers[0].Size)
-            {
-                DrawVersion.Value = UpdateVersion;
-
-                using (establishFrameBufferViewport(frameBufferSize))
-                {
-                    drawChildren(vertexAction, frameBufferSize);
-
-                    // Blur post-processing in case a blur radius is defined.
-                    if (BlurRadius.X > 0 || BlurRadius.Y > 0)
-                    {
-                        GL.Disable(EnableCap.ScissorTest);
-
-                        if (BlurRadius.X > 0) drawBlurredFrameBuffer(BlurRadius.X, BlurSigma.X, BlurRotation);
-                        if (BlurRadius.Y > 0) drawBlurredFrameBuffer(BlurRadius.Y, BlurSigma.Y, BlurRotation + 90);
-
-                        GL.Enable(EnableCap.ScissorTest);
-                    }
-                }
-
-                finalizeFrameBuffer();
-            }
-
-            RectangleF drawRectangle = FilteringMode == All.Nearest
-                ? new RectangleF(ScreenSpaceDrawRectangle.X, ScreenSpaceDrawRectangle.Y, frameBufferSize.X, frameBufferSize.Y)
-                : ScreenSpaceDrawRectangle;
-
-            Shader.Bind();
-
-            if (DrawOriginal && EffectPlacement == EffectPlacement.InFront)
-            {
-                GLWrapper.SetBlend(DrawInfo.Blending);
-                drawFrameBufferToBackBuffer(FrameBuffers[originalIndex], drawRectangle, DrawInfo.Colour);
-            }
-
-            // Blit the final framebuffer to screen.
-            GLWrapper.SetBlend(new BlendingInfo(EffectBlending));
-
-            ColourInfo effectColour = DrawInfo.Colour;
-            effectColour.ApplyChild(EffectColour);
-            drawFrameBufferToBackBuffer(FrameBuffers[0], drawRectangle, effectColour);
-
-            if (DrawOriginal && EffectPlacement == EffectPlacement.Behind)
-            {
-                GLWrapper.SetBlend(DrawInfo.Blending);
-                drawFrameBufferToBackBuffer(FrameBuffers[originalIndex], drawRectangle, DrawInfo.Colour);
-            }
-
-            Shader.Unbind();
-        }
-    }
-}
-=======
 ﻿// Copyright (c) 2007-2018 ppy Pty Ltd <contact@ppy.sh>.
 // Licensed under the MIT Licence - https://raw.githubusercontent.com/ppy/osu-framework/master/LICENCE
 
@@ -337,6 +60,8 @@
         public RectangleF ScreenSpaceDrawRectangle;
         public All FilteringMode;
 
+        public static Vector2 ScreenSize;
+
         /// <summary>
         /// The <see cref="RenderbufferInternalFormat"/>s to use when drawing children.
         /// </summary>
@@ -387,7 +112,6 @@
 
             // This setter will also take care of allocating a texture of appropriate size within the framebuffer.
             frameBuffer.Size = requestedSize;
-
             frameBuffer.Bind();
 
             return new InvokeOnDisposal(frameBuffer.Unbind);
@@ -399,7 +123,7 @@
             RectangleF textureRect = new RectangleF(0, frameBuffer.Texture.Height, frameBuffer.Texture.Width, -frameBuffer.Texture.Height);
             if (frameBuffer.Texture.Bind())
                 // Color was already applied by base.Draw(); no need to re-apply. Thus we use White here.
-                frameBuffer.Texture.DrawQuad(drawRectangle, textureRect, colourInfo);
+                frameBuffer.Texture.DrawQuad(drawRectangle, DepthIndex, textureRect, colourInfo);
         }
 
         private void drawChildren(Action<TexturedVertex2D> vertexAction, Vector2 frameBufferSize)
@@ -407,14 +131,44 @@
             // Fill the frame buffer with drawn children
             using (bindFrameBuffer(currentFrameBuffer, frameBufferSize))
             {
+                bool lastForDepth = Shader.GetGlobalProperty<bool>("g_ForDepth");
+
                 // We need to draw children as if they were zero-based to the top-left of the texture.
                 // We can do this by adding a translation component to our (orthogonal) projection matrix.
                 GLWrapper.PushOrtho(ScreenSpaceDrawRectangle);
-
-                GLWrapper.ClearColour(BackgroundColour);
+                GLWrapper.Clear(BackgroundColour, 1);
+
+                Vector2 diffBackbuffer = Vector2.ComponentMax(Vector2.Zero, (ScreenSize - frameBufferSize) / 2);
+                Vector2 diffFramebuffer = Vector2.ComponentMax(Vector2.Zero, (frameBufferSize - ScreenSize) / 2);
+
+                GL.BlitFramebuffer((int)diffBackbuffer.X, (int)diffBackbuffer.Y, (int)(ScreenSize.X - diffBackbuffer.X), (int)(ScreenSize.Y - diffBackbuffer.Y),
+                    (int)diffFramebuffer.X, (int)diffFramebuffer.Y, (int)(frameBufferSize.X - diffFramebuffer.X), (int)(frameBufferSize.Y - diffFramebuffer.Y), ClearBufferMask.DepthBufferBit, BlitFramebufferFilter.Nearest);
+
+                GLWrapper.PushDepthInfo(new DepthInfo
+                {
+                    DepthTest = true,
+                    DepthTestFunction = DepthFunction.Less,
+                    WriteDepth = true
+                });
+
+                Shader.SetGlobalProperty("g_ForDepth", true);
+                base.DrawDepth(vertexAction);
+
+                GLWrapper.PushDepthInfo(new DepthInfo
+                {
+                    DepthTest = true,
+                    DepthTestFunction = DepthFunction.Lequal,
+                    WriteDepth = false
+                });
+
+                Shader.SetGlobalProperty("g_ForDepth", false);
                 base.Draw(vertexAction);
 
+                GLWrapper.PopDepthInfo();
+                GLWrapper.PopDepthInfo(); // Second time since we pushed two times above
                 GLWrapper.PopOrtho();
+
+                Shader.SetGlobalProperty("g_ForDepth", lastForDepth);
             }
         }
 
@@ -431,6 +185,12 @@
                 DestinationAlpha = BlendingFactorDest.Zero,
             });
 
+            GLWrapper.PushDepthInfo(new DepthInfo
+            {
+                DepthTest = false,
+                WriteDepth = false
+            });
+
             using (bindFrameBuffer(target, source.Size))
             {
                 Shared.BlurShader.GetUniform<int>(@"g_Radius").Value = kernelRadius;
@@ -444,6 +204,8 @@
                 drawFrameBufferToBackBuffer(source, new RectangleF(0, 0, source.Texture.Width, source.Texture.Height), ColourInfo.SingleColour(Color4.White));
                 Shared.BlurShader.Unbind();
             }
+
+            GLWrapper.PopDepthInfo();
         }
 
         private int currentFrameBufferIndex;
@@ -475,6 +237,14 @@
         // we do not want to allocate a third buffer for nothing and hence we start with 0.
         private int originalIndex => DrawOriginal && (BlurRadius.X > 0 || BlurRadius.Y > 0) ? 2 : 0;
 
+        public override void DrawDepth(Action<TexturedVertex2D> vertexAction)
+        {
+            if (!ShouldDrawDepth)
+                return;
+
+            Draw(vertexAction);
+        }
+
         public override void Draw(Action<TexturedVertex2D> vertexAction)
         {
             currentFrameBufferIndex = originalIndex;
@@ -531,5 +301,4 @@
             Shader.Unbind();
         }
     }
-}
->>>>>>> 76e0b9d2
+}