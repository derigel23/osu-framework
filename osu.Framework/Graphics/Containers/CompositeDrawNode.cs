<<<<<<< HEAD
﻿// Copyright (c) 2007-2017 ppy Pty Ltd <contact@ppy.sh>.
// Licensed under the MIT Licence - https://raw.githubusercontent.com/ppy/osu-framework/master/LICENCE

using System.Collections.Generic;
using osu.Framework.Graphics.OpenGL;
using osu.Framework.Graphics.Primitives;
using osu.Framework.Graphics.Shaders;
using osu.Framework.Graphics.Batches;
using OpenTK;
using osu.Framework.Graphics.Textures;
using osu.Framework.Graphics.Colour;
using System;
using osu.Framework.Graphics.OpenGL.Vertices;
using OpenTK.Graphics.ES30;

namespace osu.Framework.Graphics.Containers
{
    /// <summary>
    /// Types of edge effects that can be applied to <see cref="CompositeDrawable"/>s.
    /// </summary>
    public enum EdgeEffectType
    {
        None,
        Glow,
        Shadow,
    }

    /// <summary>
    /// Parametrizes the appearance of an edge effect.
    /// </summary>
    public struct EdgeEffectParameters : IEquatable<EdgeEffectParameters>
    {
        /// <summary>
        /// Colour of the edge effect.
        /// </summary>
        public SRGBColour Colour;

        /// <summary>
        /// Positional offset applied to the edge effect.
        /// Useful for off-center shadows.
        /// </summary>
        public Vector2 Offset;

        /// <summary>
        /// The type of the edge effect.
        /// </summary>
        public EdgeEffectType Type;

        /// <summary>
        /// How round the edge effect should appear. Adds to the <see cref="CompositeDrawable.CornerRadius"/>
        /// of the corresponding <see cref="CompositeDrawable"/>. Not to confuse with the <see cref="Radius"/>.
        /// </summary>
        public float Roundness;

        /// <summary>
        /// How "thick" the edge effect is around the <see cref="CompositeDrawable"/>. In other words: At what distance
        /// from the <see cref="CompositeDrawable"/>'s border the edge effect becomes fully invisible.
        /// </summary>
        public float Radius;

        /// <summary>
        /// Whether the inside of the EdgeEffect rectangle should be empty.
        /// </summary>
        public bool Hollow;

        public bool Equals(EdgeEffectParameters other) =>
            Colour.Equals(other.Colour) &&
            Offset == other.Offset &&
            Type == other.Type &&
            Roundness == other.Roundness &&
            Radius == other.Radius;

        public override string ToString() => Type != EdgeEffectType.None ? $@"{Radius} {Type}EdgeEffect" : @"EdgeEffect (Disabled)";
    }

    /// <summary>
    /// Shared data between all <see cref="CompositeDrawNode"/>s corresponding to the same
    /// <see cref="CompositeDrawable"/>.
    /// </summary>
    public class CompositeDrawNodeSharedData
    {
        /// <summary>
        /// The vertex batch used for rendering.
        /// </summary>
        public QuadBatch<TexturedVertex2D> VertexBatch;

        /// <summary>
        /// Whether we always want to use our own vertex batch for our corresponding
        /// <see cref="CompositeDrawable"/>. If false, then we may get rendered with some other
        /// shared vertex batch.
        /// </summary>
        public bool ForceOwnVertexBatch;
    }

    /// <summary>
    /// A draw node responsible for rendering a <see cref="CompositeDrawable"/> and the
    /// <see cref="DrawNode"/>s of its children.
    /// </summary>
    public class CompositeDrawNode : DrawNode
    {
        /// <summary>
        /// The <see cref="DrawNode"/>s of the children of our <see cref="CompositeDrawable"/>.
        /// </summary>
        public List<DrawNode> Children;

        /// <summary>
        /// Information about how masking of children should be carried out.
        /// </summary>
        public MaskingInfo? MaskingInfo;

        /// <summary>
        /// The screen-space version of <see cref="OpenGL.MaskingInfo.MaskingRect"/>.
        /// Used as cache of screen-space masking quads computed in previous frames.
        /// Assign null to reset.
        /// </summary>
        public Quad? ScreenSpaceMaskingQuad;

        /// <summary>
        /// Information about how the edge effect should be rendered.
        /// </summary>
        public EdgeEffectParameters EdgeEffect;

        /// <summary>
        /// Shared data between all <see cref="CompositeDrawNode"/>s corresponding to the same
        /// <see cref="CompositeDrawable"/>.
        /// </summary>
        public CompositeDrawNodeSharedData Shared;

        /// <summary>
        /// The shader to be used for rendering the edge effect.
        /// </summary>
        public Shader Shader;

        private void drawEdgeEffect()
        {
            if (MaskingInfo == null || EdgeEffect.Type == EdgeEffectType.None || EdgeEffect.Radius <= 0.0f || EdgeEffect.Colour.Linear.A <= 0.0f)
                return;

            RectangleF effectRect = MaskingInfo.Value.MaskingRect.Inflate(EdgeEffect.Radius).Offset(EdgeEffect.Offset);
            if (!ScreenSpaceMaskingQuad.HasValue)
                ScreenSpaceMaskingQuad = Quad.FromRectangle(effectRect) * DrawInfo.Matrix;

            MaskingInfo edgeEffectMaskingInfo = MaskingInfo.Value;
            edgeEffectMaskingInfo.MaskingRect = effectRect;
            edgeEffectMaskingInfo.ScreenSpaceAABB = ScreenSpaceMaskingQuad.Value.AABB;
            edgeEffectMaskingInfo.CornerRadius += EdgeEffect.Radius + EdgeEffect.Roundness;
            edgeEffectMaskingInfo.BorderThickness = 0;
            // HACK HACK HACK. We abuse blend range to give us the linear alpha gradient of
            // the edge effect along its radius using the same rounded-corners shader.
            edgeEffectMaskingInfo.BlendRange = EdgeEffect.Radius;
            edgeEffectMaskingInfo.AlphaExponent = 2;
            edgeEffectMaskingInfo.Hollow = EdgeEffect.Hollow;

            GLWrapper.PushMaskingInfo(edgeEffectMaskingInfo);

            GLWrapper.SetBlend(new BlendingInfo(EdgeEffect.Type == EdgeEffectType.Glow ? BlendingMode.Additive : BlendingMode.Mixture));

            Shader.Bind();

            ColourInfo colour = ColourInfo.SingleColour(EdgeEffect.Colour);
            colour.TopLeft.MultiplyAlpha(DrawInfo.Colour.TopLeft.Linear.A);
            colour.BottomLeft.MultiplyAlpha(DrawInfo.Colour.BottomLeft.Linear.A);
            colour.TopRight.MultiplyAlpha(DrawInfo.Colour.TopRight.Linear.A);
            colour.BottomRight.MultiplyAlpha(DrawInfo.Colour.BottomRight.Linear.A);

            Texture.WhitePixel.DrawQuad(
                ScreenSpaceMaskingQuad.Value, DepthIndex,
                colour, null, null, null,
                // HACK HACK HACK. We re-use the unused vertex blend range to store the original
                // masking blend range when rendering edge effects. This is needed for smooth inner edges
                // with a hollow edge effect.
                new Vector2(MaskingInfo.Value.BlendRange));

            Shader.Unbind();

            GLWrapper.PopMaskingInfo();
        }

        private const int min_amount_children_to_warrant_batch = 5;

        /// <summary>
        /// A custom action to perform for every given vertex to render.
        /// If null, then by default vertices are added to a vertex batch.
        /// </summary>
        protected Action<TexturedVertex2D> CustomVertexAction => null;

        private bool mayHaveOwnVertexBatch(int amountChildren) => Shared.ForceOwnVertexBatch || amountChildren >= min_amount_children_to_warrant_batch;

        private void updateVertexBatch()
        {
            if (Children == null)
                return;

            // This logic got roughly copied from the old osu! code base. These constants seem to have worked well so far.
            int clampedAmountChildren = MathHelper.Clamp(Children.Count, 1, 1000);
            if (mayHaveOwnVertexBatch(clampedAmountChildren) && (Shared.VertexBatch == null || Shared.VertexBatch.Size < clampedAmountChildren))
                Shared.VertexBatch = new QuadBatch<TexturedVertex2D>(clampedAmountChildren * 2, 500);
        }

        public override void DrawDepth(Action<TexturedVertex2D> vertexAction)
        {
            if (!ShouldDrawDepth || DrawInfo.Blending.Destination == BlendingFactorDest.One || DrawInfo.Colour.MinAlpha < 1)
                return;

            if (CustomVertexAction == null)
            {
                updateVertexBatch();

                // Prefer to use own vertex batch instead of the parent-owned one.
                if (Shared.VertexBatch != null)
                    vertexAction = Shared.VertexBatch.Add;
            }
            else
                vertexAction = CustomVertexAction;

            base.Draw(vertexAction);

            if (MaskingInfo != null)
            {
                MaskingInfo info = MaskingInfo.Value;
                if (info.BorderThickness > 0)
                    info.BorderColour *= DrawInfo.Colour.AverageColour;

                GLWrapper.PushMaskingInfo(info);
            }

            if (Children != null)
            {
                for (int i = Children.Count - 1; i >= 0; i--)
                    Children[i].DrawDepth(vertexAction);
            }

            if (MaskingInfo != null)
                GLWrapper.PopMaskingInfo();
        }

        public override void Draw(Action<TexturedVertex2D> vertexAction)
        {
            if (CustomVertexAction == null)
            {
                updateVertexBatch();

                // Prefer to use own vertex batch instead of the parent-owned one.
                if (Shared.VertexBatch != null)
                    vertexAction = Shared.VertexBatch.Add;
            }
            else
                vertexAction = CustomVertexAction;

            base.Draw(vertexAction);

            drawEdgeEffect();
            if (MaskingInfo != null)
            {
                MaskingInfo info = MaskingInfo.Value;
                if (info.BorderThickness > 0)
                    info.BorderColour *= DrawInfo.Colour.AverageColour;

                GLWrapper.PushMaskingInfo(info);
            }

            if (Children != null)
                foreach (DrawNode child in Children)
                    child.Draw(vertexAction);

            if (MaskingInfo != null)
                GLWrapper.PopMaskingInfo();
        }
    }
}
=======
﻿// Copyright (c) 2007-2018 ppy Pty Ltd <contact@ppy.sh>.
// Licensed under the MIT Licence - https://raw.githubusercontent.com/ppy/osu-framework/master/LICENCE

using System.Collections.Generic;
using osu.Framework.Graphics.OpenGL;
using osu.Framework.Graphics.Primitives;
using osu.Framework.Graphics.Shaders;
using osu.Framework.Graphics.Batches;
using OpenTK;
using osu.Framework.Graphics.Textures;
using osu.Framework.Graphics.Colour;
using System;
using osu.Framework.Graphics.OpenGL.Vertices;

namespace osu.Framework.Graphics.Containers
{
    /// <summary>
    /// Types of edge effects that can be applied to <see cref="CompositeDrawable"/>s.
    /// </summary>
    public enum EdgeEffectType
    {
        None,
        Glow,
        Shadow,
    }

    /// <summary>
    /// Parametrizes the appearance of an edge effect.
    /// </summary>
    public struct EdgeEffectParameters : IEquatable<EdgeEffectParameters>
    {
        /// <summary>
        /// Colour of the edge effect.
        /// </summary>
        public SRGBColour Colour;

        /// <summary>
        /// Positional offset applied to the edge effect.
        /// Useful for off-center shadows.
        /// </summary>
        public Vector2 Offset;

        /// <summary>
        /// The type of the edge effect.
        /// </summary>
        public EdgeEffectType Type;

        /// <summary>
        /// How round the edge effect should appear. Adds to the <see cref="CompositeDrawable.CornerRadius"/>
        /// of the corresponding <see cref="CompositeDrawable"/>. Not to confuse with the <see cref="Radius"/>.
        /// </summary>
        public float Roundness;

        /// <summary>
        /// How "thick" the edge effect is around the <see cref="CompositeDrawable"/>. In other words: At what distance
        /// from the <see cref="CompositeDrawable"/>'s border the edge effect becomes fully invisible.
        /// </summary>
        public float Radius;

        /// <summary>
        /// Whether the inside of the EdgeEffect rectangle should be empty.
        /// </summary>
        public bool Hollow;

        public bool Equals(EdgeEffectParameters other) =>
            Colour.Equals(other.Colour) &&
            Offset == other.Offset &&
            Type == other.Type &&
            Roundness == other.Roundness &&
            Radius == other.Radius;

        public override string ToString() => Type != EdgeEffectType.None ? $@"{Radius} {Type}EdgeEffect" : @"EdgeEffect (Disabled)";
    }

    /// <summary>
    /// Shared data between all <see cref="CompositeDrawNode"/>s corresponding to the same
    /// <see cref="CompositeDrawable"/>.
    /// </summary>
    public class CompositeDrawNodeSharedData
    {
        /// <summary>
        /// The vertex batch used for rendering.
        /// </summary>
        public QuadBatch<TexturedVertex2D> VertexBatch;

        /// <summary>
        /// Whether we always want to use our own vertex batch for our corresponding
        /// <see cref="CompositeDrawable"/>. If false, then we may get rendered with some other
        /// shared vertex batch.
        /// </summary>
        public bool ForceOwnVertexBatch;
    }

    /// <summary>
    /// A draw node responsible for rendering a <see cref="CompositeDrawable"/> and the
    /// <see cref="DrawNode"/>s of its children.
    /// </summary>
    public class CompositeDrawNode : DrawNode
    {
        /// <summary>
        /// The <see cref="DrawNode"/>s of the children of our <see cref="CompositeDrawable"/>.
        /// </summary>
        public List<DrawNode> Children;

        /// <summary>
        /// Information about how masking of children should be carried out.
        /// </summary>
        public MaskingInfo? MaskingInfo;

        /// <summary>
        /// The screen-space version of <see cref="OpenGL.MaskingInfo.MaskingRect"/>.
        /// Used as cache of screen-space masking quads computed in previous frames.
        /// Assign null to reset.
        /// </summary>
        public Quad? ScreenSpaceMaskingQuad;

        /// <summary>
        /// Information about how the edge effect should be rendered.
        /// </summary>
        public EdgeEffectParameters EdgeEffect;

        /// <summary>
        /// Shared data between all <see cref="CompositeDrawNode"/>s corresponding to the same
        /// <see cref="CompositeDrawable"/>.
        /// </summary>
        public CompositeDrawNodeSharedData Shared;

        /// <summary>
        /// The shader to be used for rendering the edge effect.
        /// </summary>
        public Shader Shader;

        private void drawEdgeEffect()
        {
            if (MaskingInfo == null || EdgeEffect.Type == EdgeEffectType.None || EdgeEffect.Radius <= 0.0f || EdgeEffect.Colour.Linear.A <= 0.0f)
                return;

            RectangleF effectRect = MaskingInfo.Value.MaskingRect.Inflate(EdgeEffect.Radius).Offset(EdgeEffect.Offset);
            if (!ScreenSpaceMaskingQuad.HasValue)
                ScreenSpaceMaskingQuad = Quad.FromRectangle(effectRect) * DrawInfo.Matrix;

            MaskingInfo edgeEffectMaskingInfo = MaskingInfo.Value;
            edgeEffectMaskingInfo.MaskingRect = effectRect;
            edgeEffectMaskingInfo.ScreenSpaceAABB = ScreenSpaceMaskingQuad.Value.AABB;
            edgeEffectMaskingInfo.CornerRadius += EdgeEffect.Radius + EdgeEffect.Roundness;
            edgeEffectMaskingInfo.BorderThickness = 0;
            // HACK HACK HACK. We abuse blend range to give us the linear alpha gradient of
            // the edge effect along its radius using the same rounded-corners shader.
            edgeEffectMaskingInfo.BlendRange = EdgeEffect.Radius;
            edgeEffectMaskingInfo.AlphaExponent = 2;
            edgeEffectMaskingInfo.Hollow = EdgeEffect.Hollow;

            GLWrapper.PushMaskingInfo(edgeEffectMaskingInfo);

            GLWrapper.SetBlend(new BlendingInfo(EdgeEffect.Type == EdgeEffectType.Glow ? BlendingMode.Additive : BlendingMode.Mixture));

            Shader.Bind();

            ColourInfo colour = ColourInfo.SingleColour(EdgeEffect.Colour);
            colour.TopLeft.MultiplyAlpha(DrawInfo.Colour.TopLeft.Linear.A);
            colour.BottomLeft.MultiplyAlpha(DrawInfo.Colour.BottomLeft.Linear.A);
            colour.TopRight.MultiplyAlpha(DrawInfo.Colour.TopRight.Linear.A);
            colour.BottomRight.MultiplyAlpha(DrawInfo.Colour.BottomRight.Linear.A);

            Texture.WhitePixel.DrawQuad(
                ScreenSpaceMaskingQuad.Value,
                colour, null, null, null,
                // HACK HACK HACK. We re-use the unused vertex blend range to store the original
                // masking blend range when rendering edge effects. This is needed for smooth inner edges
                // with a hollow edge effect.
                new Vector2(MaskingInfo.Value.BlendRange));

            Shader.Unbind();

            GLWrapper.PopMaskingInfo();
        }

        private const int min_amount_children_to_warrant_batch = 5;

        private bool mayHaveOwnVertexBatch(int amountChildren) => Shared.ForceOwnVertexBatch || amountChildren >= min_amount_children_to_warrant_batch;

        private void updateVertexBatch()
        {
            if (Children == null)
                return;

            // This logic got roughly copied from the old osu! code base. These constants seem to have worked well so far.
            int clampedAmountChildren = MathHelper.Clamp(Children.Count, 1, 1000);
            if (mayHaveOwnVertexBatch(clampedAmountChildren) && (Shared.VertexBatch == null || Shared.VertexBatch.Size < clampedAmountChildren))
                Shared.VertexBatch = new QuadBatch<TexturedVertex2D>(clampedAmountChildren * 2, 500);
        }

        public override void Draw(Action<TexturedVertex2D> vertexAction)
        {
            updateVertexBatch();

            // Prefer to use own vertex batch instead of the parent-owned one.
            if (Shared.VertexBatch != null)
                vertexAction = Shared.VertexBatch.AddAction;

            base.Draw(vertexAction);

            drawEdgeEffect();
            if (MaskingInfo != null)
            {
                MaskingInfo info = MaskingInfo.Value;
                if (info.BorderThickness > 0)
                    info.BorderColour *= DrawInfo.Colour.AverageColour;

                GLWrapper.PushMaskingInfo(info);
            }

            if (Children != null)
                foreach (DrawNode child in Children)
                    child.Draw(vertexAction);

            if (MaskingInfo != null)
                GLWrapper.PopMaskingInfo();
        }
    }
}
>>>>>>> 76e0b9d2
<|MERGE_RESOLUTION|>--- conflicted
+++ resolved
@@ -1,5 +1,4 @@
-<<<<<<< HEAD
-﻿// Copyright (c) 2007-2017 ppy Pty Ltd <contact@ppy.sh>.
+﻿// Copyright (c) 2007-2018 ppy Pty Ltd <contact@ppy.sh>.
 // Licensed under the MIT Licence - https://raw.githubusercontent.com/ppy/osu-framework/master/LICENCE
 
 using System.Collections.Generic;
@@ -179,12 +178,6 @@
 
         private const int min_amount_children_to_warrant_batch = 5;
 
-        /// <summary>
-        /// A custom action to perform for every given vertex to render.
-        /// If null, then by default vertices are added to a vertex batch.
-        /// </summary>
-        protected Action<TexturedVertex2D> CustomVertexAction => null;
-
         private bool mayHaveOwnVertexBatch(int amountChildren) => Shared.ForceOwnVertexBatch || amountChildren >= min_amount_children_to_warrant_batch;
 
         private void updateVertexBatch()
@@ -237,16 +230,11 @@
 
         public override void Draw(Action<TexturedVertex2D> vertexAction)
         {
-            if (CustomVertexAction == null)
-            {
-                updateVertexBatch();
-
-                // Prefer to use own vertex batch instead of the parent-owned one.
-                if (Shared.VertexBatch != null)
-                    vertexAction = Shared.VertexBatch.Add;
-            }
-            else
-                vertexAction = CustomVertexAction;
+            updateVertexBatch();
+
+            // Prefer to use own vertex batch instead of the parent-owned one.
+            if (Shared.VertexBatch != null)
+                vertexAction = Shared.VertexBatch.AddAction;
 
             base.Draw(vertexAction);
 
@@ -268,227 +256,4 @@
                 GLWrapper.PopMaskingInfo();
         }
     }
-}
-=======
-﻿// Copyright (c) 2007-2018 ppy Pty Ltd <contact@ppy.sh>.
-// Licensed under the MIT Licence - https://raw.githubusercontent.com/ppy/osu-framework/master/LICENCE
-
-using System.Collections.Generic;
-using osu.Framework.Graphics.OpenGL;
-using osu.Framework.Graphics.Primitives;
-using osu.Framework.Graphics.Shaders;
-using osu.Framework.Graphics.Batches;
-using OpenTK;
-using osu.Framework.Graphics.Textures;
-using osu.Framework.Graphics.Colour;
-using System;
-using osu.Framework.Graphics.OpenGL.Vertices;
-
-namespace osu.Framework.Graphics.Containers
-{
-    /// <summary>
-    /// Types of edge effects that can be applied to <see cref="CompositeDrawable"/>s.
-    /// </summary>
-    public enum EdgeEffectType
-    {
-        None,
-        Glow,
-        Shadow,
-    }
-
-    /// <summary>
-    /// Parametrizes the appearance of an edge effect.
-    /// </summary>
-    public struct EdgeEffectParameters : IEquatable<EdgeEffectParameters>
-    {
-        /// <summary>
-        /// Colour of the edge effect.
-        /// </summary>
-        public SRGBColour Colour;
-
-        /// <summary>
-        /// Positional offset applied to the edge effect.
-        /// Useful for off-center shadows.
-        /// </summary>
-        public Vector2 Offset;
-
-        /// <summary>
-        /// The type of the edge effect.
-        /// </summary>
-        public EdgeEffectType Type;
-
-        /// <summary>
-        /// How round the edge effect should appear. Adds to the <see cref="CompositeDrawable.CornerRadius"/>
-        /// of the corresponding <see cref="CompositeDrawable"/>. Not to confuse with the <see cref="Radius"/>.
-        /// </summary>
-        public float Roundness;
-
-        /// <summary>
-        /// How "thick" the edge effect is around the <see cref="CompositeDrawable"/>. In other words: At what distance
-        /// from the <see cref="CompositeDrawable"/>'s border the edge effect becomes fully invisible.
-        /// </summary>
-        public float Radius;
-
-        /// <summary>
-        /// Whether the inside of the EdgeEffect rectangle should be empty.
-        /// </summary>
-        public bool Hollow;
-
-        public bool Equals(EdgeEffectParameters other) =>
-            Colour.Equals(other.Colour) &&
-            Offset == other.Offset &&
-            Type == other.Type &&
-            Roundness == other.Roundness &&
-            Radius == other.Radius;
-
-        public override string ToString() => Type != EdgeEffectType.None ? $@"{Radius} {Type}EdgeEffect" : @"EdgeEffect (Disabled)";
-    }
-
-    /// <summary>
-    /// Shared data between all <see cref="CompositeDrawNode"/>s corresponding to the same
-    /// <see cref="CompositeDrawable"/>.
-    /// </summary>
-    public class CompositeDrawNodeSharedData
-    {
-        /// <summary>
-        /// The vertex batch used for rendering.
-        /// </summary>
-        public QuadBatch<TexturedVertex2D> VertexBatch;
-
-        /// <summary>
-        /// Whether we always want to use our own vertex batch for our corresponding
-        /// <see cref="CompositeDrawable"/>. If false, then we may get rendered with some other
-        /// shared vertex batch.
-        /// </summary>
-        public bool ForceOwnVertexBatch;
-    }
-
-    /// <summary>
-    /// A draw node responsible for rendering a <see cref="CompositeDrawable"/> and the
-    /// <see cref="DrawNode"/>s of its children.
-    /// </summary>
-    public class CompositeDrawNode : DrawNode
-    {
-        /// <summary>
-        /// The <see cref="DrawNode"/>s of the children of our <see cref="CompositeDrawable"/>.
-        /// </summary>
-        public List<DrawNode> Children;
-
-        /// <summary>
-        /// Information about how masking of children should be carried out.
-        /// </summary>
-        public MaskingInfo? MaskingInfo;
-
-        /// <summary>
-        /// The screen-space version of <see cref="OpenGL.MaskingInfo.MaskingRect"/>.
-        /// Used as cache of screen-space masking quads computed in previous frames.
-        /// Assign null to reset.
-        /// </summary>
-        public Quad? ScreenSpaceMaskingQuad;
-
-        /// <summary>
-        /// Information about how the edge effect should be rendered.
-        /// </summary>
-        public EdgeEffectParameters EdgeEffect;
-
-        /// <summary>
-        /// Shared data between all <see cref="CompositeDrawNode"/>s corresponding to the same
-        /// <see cref="CompositeDrawable"/>.
-        /// </summary>
-        public CompositeDrawNodeSharedData Shared;
-
-        /// <summary>
-        /// The shader to be used for rendering the edge effect.
-        /// </summary>
-        public Shader Shader;
-
-        private void drawEdgeEffect()
-        {
-            if (MaskingInfo == null || EdgeEffect.Type == EdgeEffectType.None || EdgeEffect.Radius <= 0.0f || EdgeEffect.Colour.Linear.A <= 0.0f)
-                return;
-
-            RectangleF effectRect = MaskingInfo.Value.MaskingRect.Inflate(EdgeEffect.Radius).Offset(EdgeEffect.Offset);
-            if (!ScreenSpaceMaskingQuad.HasValue)
-                ScreenSpaceMaskingQuad = Quad.FromRectangle(effectRect) * DrawInfo.Matrix;
-
-            MaskingInfo edgeEffectMaskingInfo = MaskingInfo.Value;
-            edgeEffectMaskingInfo.MaskingRect = effectRect;
-            edgeEffectMaskingInfo.ScreenSpaceAABB = ScreenSpaceMaskingQuad.Value.AABB;
-            edgeEffectMaskingInfo.CornerRadius += EdgeEffect.Radius + EdgeEffect.Roundness;
-            edgeEffectMaskingInfo.BorderThickness = 0;
-            // HACK HACK HACK. We abuse blend range to give us the linear alpha gradient of
-            // the edge effect along its radius using the same rounded-corners shader.
-            edgeEffectMaskingInfo.BlendRange = EdgeEffect.Radius;
-            edgeEffectMaskingInfo.AlphaExponent = 2;
-            edgeEffectMaskingInfo.Hollow = EdgeEffect.Hollow;
-
-            GLWrapper.PushMaskingInfo(edgeEffectMaskingInfo);
-
-            GLWrapper.SetBlend(new BlendingInfo(EdgeEffect.Type == EdgeEffectType.Glow ? BlendingMode.Additive : BlendingMode.Mixture));
-
-            Shader.Bind();
-
-            ColourInfo colour = ColourInfo.SingleColour(EdgeEffect.Colour);
-            colour.TopLeft.MultiplyAlpha(DrawInfo.Colour.TopLeft.Linear.A);
-            colour.BottomLeft.MultiplyAlpha(DrawInfo.Colour.BottomLeft.Linear.A);
-            colour.TopRight.MultiplyAlpha(DrawInfo.Colour.TopRight.Linear.A);
-            colour.BottomRight.MultiplyAlpha(DrawInfo.Colour.BottomRight.Linear.A);
-
-            Texture.WhitePixel.DrawQuad(
-                ScreenSpaceMaskingQuad.Value,
-                colour, null, null, null,
-                // HACK HACK HACK. We re-use the unused vertex blend range to store the original
-                // masking blend range when rendering edge effects. This is needed for smooth inner edges
-                // with a hollow edge effect.
-                new Vector2(MaskingInfo.Value.BlendRange));
-
-            Shader.Unbind();
-
-            GLWrapper.PopMaskingInfo();
-        }
-
-        private const int min_amount_children_to_warrant_batch = 5;
-
-        private bool mayHaveOwnVertexBatch(int amountChildren) => Shared.ForceOwnVertexBatch || amountChildren >= min_amount_children_to_warrant_batch;
-
-        private void updateVertexBatch()
-        {
-            if (Children == null)
-                return;
-
-            // This logic got roughly copied from the old osu! code base. These constants seem to have worked well so far.
-            int clampedAmountChildren = MathHelper.Clamp(Children.Count, 1, 1000);
-            if (mayHaveOwnVertexBatch(clampedAmountChildren) && (Shared.VertexBatch == null || Shared.VertexBatch.Size < clampedAmountChildren))
-                Shared.VertexBatch = new QuadBatch<TexturedVertex2D>(clampedAmountChildren * 2, 500);
-        }
-
-        public override void Draw(Action<TexturedVertex2D> vertexAction)
-        {
-            updateVertexBatch();
-
-            // Prefer to use own vertex batch instead of the parent-owned one.
-            if (Shared.VertexBatch != null)
-                vertexAction = Shared.VertexBatch.AddAction;
-
-            base.Draw(vertexAction);
-
-            drawEdgeEffect();
-            if (MaskingInfo != null)
-            {
-                MaskingInfo info = MaskingInfo.Value;
-                if (info.BorderThickness > 0)
-                    info.BorderColour *= DrawInfo.Colour.AverageColour;
-
-                GLWrapper.PushMaskingInfo(info);
-            }
-
-            if (Children != null)
-                foreach (DrawNode child in Children)
-                    child.Draw(vertexAction);
-
-            if (MaskingInfo != null)
-                GLWrapper.PopMaskingInfo();
-        }
-    }
-}
->>>>>>> 76e0b9d2
+}