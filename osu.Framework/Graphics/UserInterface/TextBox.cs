﻿// Copyright (c) ppy Pty Ltd <contact@ppy.sh>. Licensed under the MIT Licence.
// See the LICENCE file in the repository root for full licence text.

using System;
using System.Collections.Generic;
using System.Diagnostics;
using System.Linq;
using osu.Framework.Caching;
using osu.Framework.Graphics.Containers;
using osu.Framework.Graphics.Sprites;
using osu.Framework.Input;
using osu.Framework.Threading;
using osuTK;
using osuTK.Graphics;
using osuTK.Input;
using osu.Framework.Allocation;
using osu.Framework.Bindables;
using osu.Framework.Development;
using osu.Framework.Platform;
using osu.Framework.Input.Bindings;
using osu.Framework.Input.Events;
using osu.Framework.Timing;

namespace osu.Framework.Graphics.UserInterface
{
    public abstract class TextBox : TabbableContainer, IHasCurrentValue<string>, IKeyBindingHandler<PlatformAction>
    {
        protected FillFlowContainer TextFlow { get; private set; }
        protected Container TextContainer { get; private set; }

        public override bool HandleNonPositionalInput => HasFocus;

        /// <summary>
        /// Padding to be used within the TextContainer. Requires special handling due to the sideways scrolling of text content.
        /// </summary>
        protected virtual float LeftRightPadding => 5;

        public int? LengthLimit;

        /// <summary>
        /// Whether clipboard copying functionality is allowed.
        /// </summary>
        protected virtual bool AllowClipboardExport => true;

        /// <summary>
        /// Whether seeking to word boundaries is allowed.
        /// </summary>
        protected virtual bool AllowWordNavigation => true;

        //represents the left/right selection coordinates of the word double clicked on when dragging
        private int[] doubleClickWord;

        /// <summary>
        /// Whether this TextBox should accept left and right arrow keys for navigation.
        /// </summary>
        public virtual bool HandleLeftRightArrows => true;

        /// <summary>
        /// Check if a character can be added to this TextBox.
        /// </summary>
        /// <param name="character">The pending character.</param>
        /// <returns>Whether the character is allowed to be added.</returns>
        protected virtual bool CanAddCharacter(char character) => true;

        public bool ReadOnly;

        /// <summary>
        /// Whether the textbox should rescind focus on commit.
        /// </summary>
        public bool ReleaseFocusOnCommit { get; set; } = true;

        /// <summary>
        /// Whether a commit should be triggered whenever the textbox loses focus.
        /// </summary>
        public bool CommitOnFocusLost { get; set; }

        public override bool CanBeTabbedTo => !ReadOnly;

        private ITextInputSource textInput;

        private Clipboard clipboard;

        private readonly Caret caret;

        public delegate void OnCommitHandler(TextBox sender, bool newText);

        public OnCommitHandler OnCommit;

        private readonly Scheduler textUpdateScheduler = new Scheduler(() => ThreadSafety.IsUpdateThread, null);

        protected TextBox()
        {
            Masking = true;

            Children = new Drawable[]
            {
                TextContainer = new Container
                {
                    AutoSizeAxes = Axes.X,
                    RelativeSizeAxes = Axes.Y,
                    Anchor = Anchor.CentreLeft,
                    Origin = Anchor.CentreLeft,
                    Position = new Vector2(LeftRightPadding, 0),
                    Children = new Drawable[]
                    {
                        Placeholder = CreatePlaceholder(),
                        caret = CreateCaret(),
                        TextFlow = new FillFlowContainer
                        {
                            Anchor = Anchor.CentreLeft,
                            Origin = Anchor.CentreLeft,
                            Direction = FillDirection.Horizontal,
                            AutoSizeAxes = Axes.X,
                            RelativeSizeAxes = Axes.Y,
                        },
                    },
                },
            };

            Current.ValueChanged += e => { Text = e.NewValue; };
            caret.Hide();
        }

        [BackgroundDependencyLoader]
        private void load(GameHost host)
        {
            textInput = host.GetTextInput();
            clipboard = host.GetClipboard();

            if (textInput != null)
            {
                textInput.OnNewImeComposition += s =>
                {
                    textUpdateScheduler.Add(() => onImeComposition(s));
                    cursorAndLayout.Invalidate();
                };
                textInput.OnNewImeResult += s =>
                {
                    textUpdateScheduler.Add(onImeResult);
                    cursorAndLayout.Invalidate();
                };
            }
        }

        public virtual bool OnPressed(PlatformAction action)
        {
            int? amount = null;

            if (!HasFocus)
                return false;

            if (!HandleLeftRightArrows &&
                action.ActionMethod == PlatformActionMethod.Move &&
                (action.ActionType == PlatformActionType.CharNext || action.ActionType == PlatformActionType.CharPrevious))
                return false;

            switch (action.ActionType)
            {
                // Clipboard
                case PlatformActionType.Cut:
                case PlatformActionType.Copy:
                    if (string.IsNullOrEmpty(SelectedText) || !AllowClipboardExport) return true;

                    clipboard?.SetText(SelectedText);
                    if (action.ActionType == PlatformActionType.Cut)
<<<<<<< HEAD
                        removeCharactersOrSelection();
=======
                        removeSelection();

>>>>>>> 5bd5f1b6
                    return true;

                case PlatformActionType.Paste:
                    //the text may get pasted into the hidden textbox, so we don't need any direct clipboard interaction here.
                    string pending = textInput?.GetPendingText();

                    if (string.IsNullOrEmpty(pending))
                        pending = clipboard?.GetText();

                    InsertString(pending);
                    return true;

                case PlatformActionType.SelectAll:
                    selectionStart = 0;
                    selectionEnd = text.Length;
                    cursorAndLayout.Invalidate();
                    return true;

                // Cursor Manipulation
                case PlatformActionType.CharNext:
                    amount = 1;
                    break;

                case PlatformActionType.CharPrevious:
                    amount = -1;
                    break;

                case PlatformActionType.LineEnd:
                    amount = text.Length;
                    break;

                case PlatformActionType.LineStart:
                    amount = -text.Length;
                    break;

                case PlatformActionType.WordNext:
                    if (!AllowWordNavigation)
                        amount = 1;
                    else
                    {
                        int searchNext = Math.Clamp(selectionEnd, 0, Math.Max(0, Text.Length - 1));
                        while (searchNext < Text.Length && text[searchNext] == ' ')
                            searchNext++;
                        int nextSpace = text.IndexOf(' ', searchNext);
                        amount = (nextSpace >= 0 ? nextSpace : text.Length) - selectionEnd;
                    }

                    break;

                case PlatformActionType.WordPrevious:
                    if (!AllowWordNavigation)
                        amount = -1;
                    else
                    {
                        int searchPrev = Math.Clamp(selectionEnd - 2, 0, Math.Max(0, Text.Length - 1));
                        while (searchPrev > 0 && text[searchPrev] == ' ')
                            searchPrev--;
                        int lastSpace = text.LastIndexOf(' ', searchPrev);
                        amount = lastSpace > 0 ? -(selectionEnd - lastSpace - 1) : -selectionEnd;
                    }

                    break;
            }

            if (amount.HasValue)
            {
                switch (action.ActionMethod)
                {
                    case PlatformActionMethod.Move:
                        resetSelection();
                        moveSelection(amount.Value, false);
                        break;

                    case PlatformActionMethod.Select:
                        moveSelection(amount.Value, true);
                        break;

                    case PlatformActionMethod.Delete:
                        if (selectionLength == 0)
                            selectionEnd = Math.Clamp(selectionStart + amount.Value, 0, text.Length);
                        if (selectionLength > 0)
<<<<<<< HEAD
                            removeCharactersOrSelection();
=======
                            removeSelection();

>>>>>>> 5bd5f1b6
                        break;
                }

                return true;
            }

            return false;
        }

        public virtual void OnReleased(PlatformAction action)
        {
        }

        internal override void UpdateClock(IFrameBasedClock clock)
        {
            base.UpdateClock(clock);
            textUpdateScheduler.UpdateClock(Clock);
        }

        private void resetSelection()
        {
            selectionStart = selectionEnd;
            cursorAndLayout.Invalidate();
        }

        protected override void Dispose(bool isDisposing)
        {
            OnCommit = null;

            unbindInput();

            base.Dispose(isDisposing);
        }

        private float textContainerPosX;

        private string textAtLastLayout = string.Empty;

        private void updateCursorAndLayout()
        {
            Placeholder.Font = Placeholder.Font.With(size: CalculatedTextSize);

            textUpdateScheduler.Update();

            float cursorPos = 0;
            if (text.Length > 0)
                cursorPos = getPositionAt(selectionLeft);

            float cursorPosEnd = getPositionAt(selectionEnd);

            float? selectionWidth = null;
            if (selectionLength > 0)
                selectionWidth = getPositionAt(selectionRight) - cursorPos;

            float cursorRelativePositionAxesInBox = (cursorPosEnd - textContainerPosX) / DrawWidth;

            //we only want to reposition the view when the cursor reaches near the extremities.
            if (cursorRelativePositionAxesInBox < 0.1 || cursorRelativePositionAxesInBox > 0.9)
            {
                textContainerPosX = cursorPosEnd - DrawWidth / 2 + LeftRightPadding * 2;
            }

            textContainerPosX = Math.Clamp(textContainerPosX, 0, Math.Max(0, TextFlow.DrawWidth - DrawWidth + LeftRightPadding * 2));

            TextContainer.MoveToX(LeftRightPadding - textContainerPosX, 300, Easing.OutExpo);

            if (HasFocus)
                caret.DisplayAt(new Vector2(cursorPos, 0), selectionWidth);

            if (textAtLastLayout != text)
                Current.Value = text;

            if (textAtLastLayout.Length == 0 || text.Length == 0)
            {
                if (text.Length == 0)
                    Placeholder.Show();
                else
                    Placeholder.Hide();
            }

            textAtLastLayout = text;
        }

        protected override void UpdateAfterChildren()
        {
            base.UpdateAfterChildren();

            //have to run this after children flow
            if (!cursorAndLayout.IsValid)
            {
                updateCursorAndLayout();
                cursorAndLayout.Validate();
            }
        }

        private float getPositionAt(int index)
        {
            if (index > 0)
            {
                if (index < text.Length)
                    return TextFlow.Children[index].DrawPosition.X + TextFlow.DrawPosition.X;

                var d = TextFlow.Children[index - 1];
                return d.DrawPosition.X + d.DrawSize.X + TextFlow.Spacing.X + TextFlow.DrawPosition.X;
            }

            return 0;
        }

        private int getCharacterClosestTo(Vector2 pos)
        {
            pos = Parent.ToSpaceOfOtherDrawable(pos, TextFlow);

            int i = 0;

            foreach (Drawable d in TextFlow.Children)
            {
                if (d.DrawPosition.X + d.DrawSize.X / 2 > pos.X)
                    break;

                i++;
            }

            return i;
        }

        private int selectionStart;
        private int selectionEnd;

        private int selectionLength => Math.Abs(selectionEnd - selectionStart);

        private int selectionLeft => Math.Min(selectionStart, selectionEnd);
        private int selectionRight => Math.Max(selectionStart, selectionEnd);

        private readonly Cached cursorAndLayout = new Cached();

        private void moveSelection(int offset, bool expand)
        {
            if (textInput?.ImeActive == true) return;

            int oldStart = selectionStart;
            int oldEnd = selectionEnd;

            if (expand)
                selectionEnd = Math.Clamp(selectionEnd + offset, 0, text.Length);
            else
            {
                if (selectionLength > 0 && Math.Abs(offset) <= 1)
                {
                    //we don't want to move the location when "removing" an existing selection, just set the new location.
                    if (offset > 0)
                        selectionEnd = selectionStart = selectionRight;
                    else
                        selectionEnd = selectionStart = selectionLeft;
                }
                else
                    selectionEnd = selectionStart = Math.Clamp((offset > 0 ? selectionRight : selectionLeft) + offset, 0, text.Length);
            }

            if (oldStart != selectionStart || oldEnd != selectionEnd)
            {
                OnCaretMoved(expand);
                cursorAndLayout.Invalidate();
            }
        }

        /// <summary>
<<<<<<< HEAD
        /// Removes the selected text if there's a selection,
        /// or a specified amount of characters left side of the current caret position otherwise.
        /// </summary>
        private void removeCharactersOrSelection(int amount = 1)
        {
            if (Current.Disabled)
                return;

            if (text.Length == 0) return;
            if (selectionLength == 0 && selectionLeft == 0) return;

            int count = selectionLength > 0 ? selectionLength : amount;
            int start = Math.Clamp(selectionRight - count, 0, text.Length);

            if (count == 0) return;
=======
        /// Removes the selected text if a selection persists.
        /// </summary>
        private void removeSelection() => removeCharacters(selectionLength);

        /// <summary>
        /// Removes a specified <paramref name="number"/> of characters left side of the current position.
        /// </summary>
        /// <remarks>
        /// If a selection persists, <see cref="removeSelection"/> must be called instead.
        /// </remarks>
        private void removeCharacters(int number = 1)
        {
            if (Current.Disabled || text.Length == 0)
                return;

            int removeStart = Math.Clamp(selectionRight - number, 0, selectionRight);
            int removeCount = selectionRight - removeStart;

            if (removeCount == 0)
                return;

            Debug.Assert(selectionLength == 0 || removeCount == selectionLength);

            audio.Samples.Get(@"Keyboard/key-delete")?.Play();
>>>>>>> 5bd5f1b6

            foreach (var d in TextFlow.Children.Skip(removeStart).Take(removeCount).ToArray()) //ToArray since we are removing items from the children in this block.
            {
                TextFlow.Remove(d);

                TextContainer.Add(d);

                // account for potentially altered height of textbox
                d.Y = TextFlow.BoundingBox.Y;

                d.Hide();
                d.Expire();
            }

<<<<<<< HEAD
            var removedText = text.Substring(start, count);
            text = text.Remove(start, count);
            OnTextRemoved(removedText);
=======
            text = text.Remove(removeStart, removeCount);
>>>>>>> 5bd5f1b6

            // Reorder characters depth after removal to avoid ordering issues with newly added characters.
            for (int i = removeStart; i < TextFlow.Count; i++)
                TextFlow.ChangeChildDepth(TextFlow[i], getDepthForCharacterIndex(i));

            selectionStart = selectionEnd = removeStart;

            cursorAndLayout.Invalidate();
        }

        /// <summary>
        /// Creates a single character. Override <see cref="Drawable.Show"/> and <see cref="Drawable.Hide"/> for custom behavior.
        /// </summary>
        /// <param name="c">The character that this <see cref="Drawable"/> should represent.</param>
        /// <returns>A <see cref="Drawable"/> that represents the character <paramref name="c"/> </returns>
        protected virtual Drawable GetDrawableCharacter(char c) => new SpriteText { Text = c.ToString(), Font = new FontUsage(size: CalculatedTextSize) };

        protected virtual Drawable AddCharacterToFlow(char c)
        {
            // Remove all characters to the right and store them in a local list,
            // such that their depth can be updated.
            List<Drawable> charsRight = new List<Drawable>();
            foreach (Drawable d in TextFlow.Children.Skip(selectionLeft))
                charsRight.Add(d);
            TextFlow.RemoveRange(charsRight);

            // Update their depth to make room for the to-be inserted character.
            int i = selectionLeft;
            foreach (Drawable d in charsRight)
                d.Depth = getDepthForCharacterIndex(i++);

            // Add the character
            Drawable ch = GetDrawableCharacter(c);
            ch.Depth = getDepthForCharacterIndex(selectionLeft);

            TextFlow.Add(ch);

            // Add back all the previously removed characters
            TextFlow.AddRange(charsRight);

            return ch;
        }

        private float getDepthForCharacterIndex(int index) => -index;

        protected float CalculatedTextSize => TextFlow.DrawSize.Y - (TextFlow.Padding.Top + TextFlow.Padding.Bottom);

        /// <summary>
        /// Insert an arbitrary string into this <see cref="TextBox"/> at the current position.
        /// </summary>
        /// <param name="value">The string of text to insert.</param>
<<<<<<< HEAD
        /// <param name="onDrawableCreated">An action invoked whenever a new character drawable is created.</param>
        protected void InsertString(string value, Action<char, Drawable> onDrawableCreated = null)
=======
        protected void InsertString(string value) => insertString(value);

        private void insertString(string value, Action<Drawable> drawableCreationParameters = null)
>>>>>>> 5bd5f1b6
        {
            if (string.IsNullOrEmpty(value)) return;

            if (Current.Disabled)
<<<<<<< HEAD
                return;

            if (selectionLength > 0)
                removeCharactersOrSelection();
=======
            {
                NotifyInputError();
                return;
            }
>>>>>>> 5bd5f1b6

            foreach (char c in value)
            {
                if (char.IsControl(c) || !CanAddCharacter(c))
                {
                    NotifyInputError();
                    continue;
                }

<<<<<<< HEAD
                if (text.Length + 1 > LengthLimit)
                {
                    NotifyInputError();
                    break;
                }

                Drawable ch = AddCharacterToFlow(c);
                ch.Show();

                onDrawableCreated?.Invoke(c, ch);

                text = text.Insert(selectionLeft, c.ToString());
                selectionStart = selectionEnd = selectionLeft + 1;
            }

            OnTextAdded(value);

            cursorAndLayout.Invalidate();
=======
                if (selectionLength > 0)
                    removeSelection();

                if (text.Length + 1 > LengthLimit)
                {
                    NotifyInputError();
                    break;
                }

                Drawable drawable = AddCharacterToFlow(c);

                drawable.Show();
                drawableCreationParameters?.Invoke(drawable);

                text = text.Insert(selectionLeft, c.ToString());
                selectionStart = selectionEnd = selectionLeft + 1;

                cursorAndLayout.Invalidate();
            }
>>>>>>> 5bd5f1b6
        }

        /// <summary>
        /// Called whenever an invalid character has been entered
        /// </summary>
        protected abstract void NotifyInputError();

        /// <summary>
        /// Invoked whenever a text string has been inserted to <see cref="Text"/>.
        /// </summary>
        /// <param name="added">The inserted text string.</param>
        protected virtual void OnTextAdded(string added)
        {
        }

        /// <summary>
        /// Invoked whenever a text string has been removed from <see cref="Text"/>.
        /// </summary>
        /// <param name="removed">The removed text string.</param>
        protected virtual void OnTextRemoved(string removed)
        {
        }

        /// <summary>
        /// Invoked whenever a text string has been committed to the textbox.
        /// </summary>
        /// <param name="textChanged">Whether the current text string is different than the last committed.</param>
        protected virtual void OnTextCommitted(bool textChanged)
        {
        }

        /// <summary>
        /// Invoked whenever the caret has moved from its position.
        /// </summary>
        /// <param name="selecting">Whether the caret is selecting text while moving.</param>
        protected virtual void OnCaretMoved(bool selecting)
        {
        }

        /// <summary>
        /// Creates a placeholder that shows whenever the textbox is empty. Override <see cref="Drawable.Show"/> or <see cref="Drawable.Hide"/> for custom behavior.
        /// </summary>
        /// <returns>The placeholder</returns>
        protected abstract SpriteText CreatePlaceholder();

        protected SpriteText Placeholder;

        public string PlaceholderText
        {
            get => Placeholder.Text;
            set => Placeholder.Text = value;
        }

        protected abstract Caret CreateCaret();

        private readonly BindableWithCurrent<string> current = new BindableWithCurrent<string>();

        public Bindable<string> Current
        {
            get => current.Current;
            set => current.Current = value;
        }

        private string text = string.Empty;

        public virtual string Text
        {
            get => text;
            set
            {
                if (Current.Disabled)
                    return;

                if (value == text)
                    return;

                lastCommitText = value ??= string.Empty;

                if (value.Length == 0)
                    Placeholder.Show();
                else
                    Placeholder.Hide();

                if (!IsLoaded)
                    Current.Value = text = value;

                textUpdateScheduler.Add(delegate
                {
                    int startBefore = selectionStart;
                    selectionStart = selectionEnd = 0;
                    TextFlow?.Clear();

<<<<<<< HEAD
                    text = string.Empty;
=======
>>>>>>> 5bd5f1b6
                    InsertString(value);

                    selectionStart = Math.Clamp(startBefore, 0, text.Length);
                });

                cursorAndLayout.Invalidate();
            }
        }

        public string SelectedText => selectionLength > 0 ? Text.Substring(selectionLeft, selectionLength) : string.Empty;

        private bool consumingText;

        /// <summary>
        /// Begin consuming text from an <see cref="ITextInputSource"/>.
        /// Continues to consume every <see cref="Drawable.Update"/> loop until <see cref="EndConsumingText"/> is called.
        /// </summary>
        protected void BeginConsumingText()
        {
            consumingText = true;
            Schedule(consumePendingText);
        }

        /// <summary>
        /// Stops consuming text from an <see cref="ITextInputSource"/>.
        /// </summary>
        protected void EndConsumingText()
        {
            consumingText = false;
        }

        /// <summary>
        /// Consumes any pending characters and adds them to the textbox if not <see cref="ReadOnly"/>.
        /// </summary>
        /// <returns>Whether any characters were consumed.</returns>
        private void consumePendingText()
        {
            string pendingText = textInput?.GetPendingText();

            if (!string.IsNullOrEmpty(pendingText) && !ReadOnly)
                InsertString(pendingText);

            if (consumingText)
                Schedule(consumePendingText);
        }

        #region Input event handling

        protected override bool OnKeyDown(KeyDownEvent e)
        {
            if (textInput?.ImeActive == true || ReadOnly) return true;

            if (e.ControlPressed || e.SuperPressed || e.AltPressed)
                return false;

            // we only care about keys which can result in text output.
            if (keyProducesCharacter(e.Key))
                BeginConsumingText();

            switch (e.Key)
            {
                case Key.Escape:
                    KillFocus();
                    return true;

                case Key.KeypadEnter:
                case Key.Enter:
                    Commit();
                    return true;
            }

            return base.OnKeyDown(e) || consumingText;
        }

        private bool keyProducesCharacter(Key key) => (key == Key.Space || key >= Key.Keypad0 && key <= Key.NonUSBackSlash) && key != Key.KeypadEnter;

        /// <summary>
        /// Removes focus from this <see cref="TextBox"/> if it currently has focus.
        /// </summary>
        protected virtual void KillFocus() => killFocus();

        private string lastCommitText;

        private bool hasNewComittableText => text != lastCommitText;

        private void killFocus()
        {
            var manager = GetContainingInputManager();
            if (manager.FocusedDrawable == this)
                manager.ChangeFocus(null);
        }

        /// <summary>
        /// Commits current text on this <see cref="TextBox"/> and releases focus if <see cref="ReleaseFocusOnCommit"/> is set.
        /// </summary>
        protected virtual void Commit()
        {
            if (ReleaseFocusOnCommit && HasFocus)
            {
                killFocus();
                if (CommitOnFocusLost)
                    // the commit will happen as a result of the focus loss.
                    return;
            }

            OnTextCommitted(hasNewComittableText);
            OnCommit?.Invoke(this, hasNewComittableText);

            lastCommitText = text;
        }

        protected override void OnKeyUp(KeyUpEvent e)
        {
            if (!e.HasAnyKeyPressed)
                EndConsumingText();

            base.OnKeyUp(e);
        }

        protected override void OnDrag(DragEvent e)
        {
            //if (textInput?.ImeActive == true) return true;

            if (doubleClickWord != null)
            {
                //select words at a time
                if (getCharacterClosestTo(e.MousePosition) > doubleClickWord[1])
                {
                    selectionStart = doubleClickWord[0];
                    selectionEnd = findSeparatorIndex(text, getCharacterClosestTo(e.MousePosition) - 1, 1);
                    selectionEnd = selectionEnd >= 0 ? selectionEnd : text.Length;
                }
                else if (getCharacterClosestTo(e.MousePosition) < doubleClickWord[0])
                {
                    selectionStart = doubleClickWord[1];
                    selectionEnd = findSeparatorIndex(text, getCharacterClosestTo(e.MousePosition), -1);
                    selectionEnd = selectionEnd >= 0 ? selectionEnd + 1 : 0;
                }
                else
                {
                    //in the middle
                    selectionStart = doubleClickWord[0];
                    selectionEnd = doubleClickWord[1];
                }

                cursorAndLayout.Invalidate();
            }
            else
            {
                if (text.Length == 0) return;

                selectionEnd = getCharacterClosestTo(e.MousePosition);
                if (selectionLength > 0)
                    GetContainingInputManager().ChangeFocus(this);

                cursorAndLayout.Invalidate();
            }
        }

        protected override bool OnDragStart(DragStartEvent e)
        {
            if (HasFocus) return true;

            Vector2 posDiff = e.MouseDownPosition - e.MousePosition;

            return Math.Abs(posDiff.X) > Math.Abs(posDiff.Y);
        }

        protected override bool OnDoubleClick(DoubleClickEvent e)
        {
            if (textInput?.ImeActive == true) return true;

            if (text.Length == 0) return true;

            if (AllowClipboardExport)
            {
                int hover = Math.Min(text.Length - 1, getCharacterClosestTo(e.MousePosition));

                int lastSeparator = findSeparatorIndex(text, hover, -1);
                int nextSeparator = findSeparatorIndex(text, hover, 1);

                selectionStart = lastSeparator >= 0 ? lastSeparator + 1 : 0;
                selectionEnd = nextSeparator >= 0 ? nextSeparator : text.Length;
            }
            else
            {
                selectionStart = 0;
                selectionEnd = text.Length;
            }

            //in order to keep the home word selected
            doubleClickWord = new[] { selectionStart, selectionEnd };

            cursorAndLayout.Invalidate();
            return true;
        }

        private static int findSeparatorIndex(string input, int searchPos, int direction)
        {
            bool isLetterOrDigit = char.IsLetterOrDigit(input[searchPos]);

            for (int i = searchPos; i >= 0 && i < input.Length; i += direction)
            {
                if (char.IsLetterOrDigit(input[i]) != isLetterOrDigit)
                    return i;
            }

            return -1;
        }

        protected override bool OnMouseDown(MouseDownEvent e)
        {
            if (textInput?.ImeActive == true) return true;

            selectionStart = selectionEnd = getCharacterClosestTo(e.MousePosition);

            cursorAndLayout.Invalidate();

            return false;
        }

        protected override void OnMouseUp(MouseUpEvent e)
        {
            doubleClickWord = null;
        }

        protected override void OnFocusLost(FocusLostEvent e)
        {
            unbindInput();

            caret.Hide();
            cursorAndLayout.Invalidate();

            if (CommitOnFocusLost)
                Commit();
        }

        public override bool AcceptsFocus => true;

        protected override bool OnClick(ClickEvent e) => !ReadOnly;

        protected override void OnFocus(FocusEvent e)
        {
            bindInput();

            caret.Show();
            cursorAndLayout.Invalidate();
        }

        #endregion

        #region Native TextBox handling (platform-specific)

        private void unbindInput()
        {
            textInput?.Deactivate(this);
        }

        private void bindInput()
        {
            textInput?.Activate(this);
        }

        private void onImeResult()
        {
            //we only succeeded if there is pending data in the textbox
            if (imeDrawables.Count > 0)
            {
                foreach (var d in imeDrawables)
                {
                    d.Colour = Color4.White;
                    d.FadeTo(1, 200, Easing.Out);
                }
            }

            imeDrawables.Clear();
        }

        private readonly List<Drawable> imeDrawables = new List<Drawable>();

        private void onImeComposition(string s)
        {
            //search for unchanged characters..
            int matchCount = 0;
            bool matching = true;

            int searchStart = text.Length - imeDrawables.Count;

            for (int i = 0; i < s.Length; i++)
            {
                if (matching && searchStart + i < text.Length && i < s.Length && text[searchStart + i] == s[i])
                {
                    matchCount = i + 1;
                    continue;
                }

                matching = false;
<<<<<<< HEAD
=======
            }

            var unmatchingCount = imeDrawables.Count - matchCount;

            if (unmatchingCount > 0)
            {
                removeCharacters(unmatchingCount);
                imeDrawables.RemoveRange(matchCount, unmatchingCount);
>>>>>>> 5bd5f1b6
            }

            if (matchCount == s.Length)
                //in the case of backspacing (or a NOP), we can exit early here.
<<<<<<< HEAD
                var unmatchingCount = imeDrawables.Count - matchCount;
                removeCharactersOrSelection(unmatchingCount);
                imeDrawables.RemoveRange(matchCount, unmatchingCount);
=======
>>>>>>> 5bd5f1b6
                return;

<<<<<<< HEAD
            // Add the rest of the new / modified characters.
            InsertString(s.Substring(matchCount), (_, dr) =>
            {
                dr.Colour = Color4.Aqua;
                dr.Alpha = 0.6f;
                imeDrawables.Add(dr);
            });
=======
            insertString(s.Substring(matchCount), d =>
            {
                d.Colour = Color4.Aqua;
                d.Alpha = 0.6f;
                imeDrawables.Add(d);
            });

            audio.Samples.Get($@"Keyboard/key-press-{RNG.Next(1, 5)}")?.Play();
>>>>>>> 5bd5f1b6
        }

        #endregion
    }
}<|MERGE_RESOLUTION|>--- conflicted
+++ resolved
@@ -5,6 +5,7 @@
 using System.Collections.Generic;
 using System.Diagnostics;
 using System.Linq;
+using System.Text;
 using osu.Framework.Caching;
 using osu.Framework.Graphics.Containers;
 using osu.Framework.Graphics.Sprites;
@@ -163,12 +164,8 @@
 
                     clipboard?.SetText(SelectedText);
                     if (action.ActionType == PlatformActionType.Cut)
-<<<<<<< HEAD
-                        removeCharactersOrSelection();
-=======
                         removeSelection();
 
->>>>>>> 5bd5f1b6
                     return true;
 
                 case PlatformActionType.Paste:
@@ -250,12 +247,8 @@
                         if (selectionLength == 0)
                             selectionEnd = Math.Clamp(selectionStart + amount.Value, 0, text.Length);
                         if (selectionLength > 0)
-<<<<<<< HEAD
-                            removeCharactersOrSelection();
-=======
                             removeSelection();
 
->>>>>>> 5bd5f1b6
                         break;
                 }
 
@@ -423,23 +416,6 @@
         }
 
         /// <summary>
-<<<<<<< HEAD
-        /// Removes the selected text if there's a selection,
-        /// or a specified amount of characters left side of the current caret position otherwise.
-        /// </summary>
-        private void removeCharactersOrSelection(int amount = 1)
-        {
-            if (Current.Disabled)
-                return;
-
-            if (text.Length == 0) return;
-            if (selectionLength == 0 && selectionLeft == 0) return;
-
-            int count = selectionLength > 0 ? selectionLength : amount;
-            int start = Math.Clamp(selectionRight - count, 0, text.Length);
-
-            if (count == 0) return;
-=======
         /// Removes the selected text if a selection persists.
         /// </summary>
         private void removeSelection() => removeCharacters(selectionLength);
@@ -463,9 +439,6 @@
 
             Debug.Assert(selectionLength == 0 || removeCount == selectionLength);
 
-            audio.Samples.Get(@"Keyboard/key-delete")?.Play();
->>>>>>> 5bd5f1b6
-
             foreach (var d in TextFlow.Children.Skip(removeStart).Take(removeCount).ToArray()) //ToArray since we are removing items from the children in this block.
             {
                 TextFlow.Remove(d);
@@ -479,13 +452,9 @@
                 d.Expire();
             }
 
-<<<<<<< HEAD
-            var removedText = text.Substring(start, count);
-            text = text.Remove(start, count);
+            var removedText = text.Substring(removeStart, removeCount);
+            text = text.Remove(removeStart, removeCount);
             OnTextRemoved(removedText);
-=======
-            text = text.Remove(removeStart, removeCount);
->>>>>>> 5bd5f1b6
 
             // Reorder characters depth after removal to avoid ordering issues with newly added characters.
             for (int i = removeStart; i < TextFlow.Count; i++)
@@ -537,29 +506,19 @@
         /// Insert an arbitrary string into this <see cref="TextBox"/> at the current position.
         /// </summary>
         /// <param name="value">The string of text to insert.</param>
-<<<<<<< HEAD
-        /// <param name="onDrawableCreated">An action invoked whenever a new character drawable is created.</param>
-        protected void InsertString(string value, Action<char, Drawable> onDrawableCreated = null)
-=======
         protected void InsertString(string value) => insertString(value);
 
         private void insertString(string value, Action<Drawable> drawableCreationParameters = null)
->>>>>>> 5bd5f1b6
-        {
+        {
+            StringBuilder inserted = new StringBuilder();
+
             if (string.IsNullOrEmpty(value)) return;
 
             if (Current.Disabled)
-<<<<<<< HEAD
-                return;
-
-            if (selectionLength > 0)
-                removeCharactersOrSelection();
-=======
             {
                 NotifyInputError();
                 return;
             }
->>>>>>> 5bd5f1b6
 
             foreach (char c in value)
             {
@@ -569,46 +528,30 @@
                     continue;
                 }
 
-<<<<<<< HEAD
+                if (selectionLength > 0)
+                    removeSelection();
+
                 if (text.Length + 1 > LengthLimit)
                 {
                     NotifyInputError();
                     break;
                 }
 
-                Drawable ch = AddCharacterToFlow(c);
-                ch.Show();
-
-                onDrawableCreated?.Invoke(c, ch);
-
-                text = text.Insert(selectionLeft, c.ToString());
-                selectionStart = selectionEnd = selectionLeft + 1;
-            }
-
-            OnTextAdded(value);
-
-            cursorAndLayout.Invalidate();
-=======
-                if (selectionLength > 0)
-                    removeSelection();
-
-                if (text.Length + 1 > LengthLimit)
-                {
-                    NotifyInputError();
-                    break;
-                }
-
                 Drawable drawable = AddCharacterToFlow(c);
 
                 drawable.Show();
                 drawableCreationParameters?.Invoke(drawable);
 
                 text = text.Insert(selectionLeft, c.ToString());
+                inserted.Append(c);
+
                 selectionStart = selectionEnd = selectionLeft + 1;
 
                 cursorAndLayout.Invalidate();
             }
->>>>>>> 5bd5f1b6
+
+            if (inserted.Length > 0)
+                OnTextAdded(inserted.ToString());
         }
 
         /// <summary>
@@ -701,10 +644,7 @@
                     selectionStart = selectionEnd = 0;
                     TextFlow?.Clear();
 
-<<<<<<< HEAD
                     text = string.Empty;
-=======
->>>>>>> 5bd5f1b6
                     InsertString(value);
 
                     selectionStart = Math.Clamp(startBefore, 0, text.Length);
@@ -1002,8 +942,6 @@
                 }
 
                 matching = false;
-<<<<<<< HEAD
-=======
             }
 
             var unmatchingCount = imeDrawables.Count - matchCount;
@@ -1012,37 +950,18 @@
             {
                 removeCharacters(unmatchingCount);
                 imeDrawables.RemoveRange(matchCount, unmatchingCount);
->>>>>>> 5bd5f1b6
             }
 
             if (matchCount == s.Length)
                 //in the case of backspacing (or a NOP), we can exit early here.
-<<<<<<< HEAD
-                var unmatchingCount = imeDrawables.Count - matchCount;
-                removeCharactersOrSelection(unmatchingCount);
-                imeDrawables.RemoveRange(matchCount, unmatchingCount);
-=======
->>>>>>> 5bd5f1b6
                 return;
 
-<<<<<<< HEAD
-            // Add the rest of the new / modified characters.
-            InsertString(s.Substring(matchCount), (_, dr) =>
-            {
-                dr.Colour = Color4.Aqua;
-                dr.Alpha = 0.6f;
-                imeDrawables.Add(dr);
-            });
-=======
             insertString(s.Substring(matchCount), d =>
             {
                 d.Colour = Color4.Aqua;
                 d.Alpha = 0.6f;
                 imeDrawables.Add(d);
             });
-
-            audio.Samples.Get($@"Keyboard/key-press-{RNG.Next(1, 5)}")?.Play();
->>>>>>> 5bd5f1b6
         }
 
         #endregion
