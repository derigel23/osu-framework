// Copyright (c) ppy Pty Ltd <contact@ppy.sh>. Licensed under the MIT Licence.
// See the LICENCE file in the repository root for full licence text.

using System;
using System.IO;
using System.Threading;
using ManagedBass;
using ManagedBass.Fx;
using osu.Framework.IO;
using System.Threading.Tasks;
using osu.Framework.Audio.Callbacks;

namespace osu.Framework.Audio.Track
{
    public sealed class TrackBass : Track, IBassAudio
    {
        public const int BYTES_PER_SAMPLE = 4;

        private AsyncBufferStream dataStream;

        /// <summary>
        /// Should this track only be used for preview purposes? This suggests it has not yet been fully loaded.
        /// </summary>
        public bool Preview { get; private set; }

        /// <summary>
        /// The handle for this track, if there is one.
        /// </summary>
        public int ActiveStream { get; private set; }

        /// <summary>
        /// The handle for adjusting tempo.
        /// </summary>
        private int tempoAdjustStream;

        /// <summary>
        /// This marks if the track is paused, or stopped to the end.
        /// </summary>
        private bool isPlayed;

        /// <summary>
        /// The last position that a seek will succeed for.
        /// </summary>
        private double lastSeekablePosition;

        private FileCallbacks fileCallbacks;
        private SyncCallback endMixtimeCallback;
        private SyncCallback stopCallback;
        private SyncCallback endCallback;

        private volatile bool isLoaded;

        public override bool IsLoaded => isLoaded;

        private readonly BassRelativeFrequencyHandler relativeFrequencyHandler;
        private AudioMixer mixer;

        /// <summary>
        /// Constructs a new <see cref="TrackBass"/> from provided audio data.
        /// </summary>
        /// <param name="data">The sample data stream.</param>
        /// <param name="quick">If true, the track will not be fully loaded, and should only be used for preview purposes.  Defaults to false.</param>
        public TrackBass(Stream data, bool quick = false, AudioMixer mixer = null)
        {
            if (data == null)
                throw new ArgumentNullException(nameof(data));

            if (mixer != null)
                this.mixer = mixer;

            relativeFrequencyHandler = new BassRelativeFrequencyHandler
            {
                FrequencyChangedToZero = () => stopInternal(),
                FrequencyChangedFromZero = () =>
                {
                    // Do not resume the track if a play wasn't requested at all or has been paused via Stop().
                    if (!isPlayed) return;

                    startInternal();
                }
            };

            // todo: support this internally to match the underlying Track implementation (which can support this).
            const float tempo_minimum_supported = 0.05f;

            AggregateTempo.ValueChanged += t =>
            {
                if (t.NewValue < tempo_minimum_supported)
                    throw new ArgumentException($"{nameof(TrackBass)} does not support {nameof(Tempo)} specifications below {tempo_minimum_supported}. Use {nameof(Frequency)} instead.");
            };

            EnqueueAction(() =>
            {
                Preview = quick;

                ActiveStream = prepareStream(data, quick);

                long byteLength = Bass.ChannelGetLength(ActiveStream);

                // will be -1 in case of an error
                double seconds = Bass.ChannelBytes2Seconds(ActiveStream, byteLength);

                bool success = seconds >= 0;

                if (success)
                {
                    Length = seconds * 1000;

                    // Bass does not allow seeking to the end of the track, so the last available position is 1 sample before.
                    lastSeekablePosition = Bass.ChannelBytes2Seconds(ActiveStream, byteLength - BYTES_PER_SAMPLE) * 1000;

                    bitrate = (int)Bass.ChannelGetAttribute(ActiveStream, ChannelAttribute.Bitrate);

                    stopCallback = new SyncCallback((a, b, c, d) => RaiseFailed());
                    endCallback = new SyncCallback((a, b, c, d) =>
                    {
                        if (Looping) return;

                        hasCompleted = true;
                        RaiseCompleted();
                    });
                    endMixtimeCallback = new SyncCallback((a, b, c, d) =>
                    {
                        // this is separate from the above callback as this is required to be invoked on mixtime.
                        // see "BASS_SYNC_MIXTIME" part of http://www.un4seen.com/doc/#bass/BASS_ChannelSetSync.html for reason why.
                        if (Looping)
                            seekInternal(RestartPoint);
                    });

                    Bass.ChannelSetSync(ActiveStream, SyncFlags.Stop, 0, stopCallback.Callback, stopCallback.Handle);
                    Bass.ChannelSetSync(ActiveStream, SyncFlags.End, 0, endCallback.Callback, endCallback.Handle);
                    Bass.ChannelSetSync(ActiveStream, SyncFlags.End | SyncFlags.Mixtime, 0, endMixtimeCallback.Callback, endMixtimeCallback.Handle);

                    isLoaded = true;

                    relativeFrequencyHandler.SetChannel(ActiveStream);
                    bassAmplitudeProcessor?.SetChannel(ActiveStream);

                    // mixer?.AddChannel(ActiveStream);
                }
            });

            InvalidateState();
        }

        private void setLoopFlag(bool value) => EnqueueAction(() =>
        {
            if (ActiveStream != 0)
                Bass.ChannelFlags(ActiveStream, value ? BassFlags.Loop : BassFlags.Default, BassFlags.Loop);
        });

        private int prepareStream(Stream data, bool quick)
        {
            //encapsulate incoming stream with async buffer if it isn't already.
            dataStream = data as AsyncBufferStream ?? new AsyncBufferStream(data, quick ? 8 : -1);

            fileCallbacks = new FileCallbacks(new DataStreamFileProcedures(dataStream));

            BassFlags flags = Preview ? 0 : BassFlags.Decode | BassFlags.Prescan;
            int stream = Bass.CreateStream(StreamSystem.NoBuffer, flags, fileCallbacks.Callbacks, fileCallbacks.Handle);

            if (!Preview)
            {
                // We assign the BassFlags.Decode streams to the device "bass_nodevice" to prevent them from getting
                // cleaned up during a Bass.Free call. This is necessary for seamless switching between audio devices.
                // Further, we provide the flag BassFlags.FxFreeSource such that freeing the stream also frees
                // all parent decoding streams.
                const int bass_nodevice = 0x20000;

                Bass.ChannelSetDevice(stream, bass_nodevice);
                tempoAdjustStream = BassFx.TempoCreate(stream, BassFlags.Decode | BassFlags.FxFreeSource);
                Bass.ChannelSetDevice(tempoAdjustStream, bass_nodevice);
                stream = BassFx.ReverseCreate(tempoAdjustStream, 5f, BassFlags.Default | BassFlags.FxFreeSource | BassFlags.Decode);

                Bass.ChannelSetAttribute(stream, ChannelAttribute.TempoUseQuickAlgorithm, 1);
                Bass.ChannelSetAttribute(stream, ChannelAttribute.TempoOverlapMilliseconds, 4);
                Bass.ChannelSetAttribute(stream, ChannelAttribute.TempoSequenceMilliseconds, 30);

                mixer?.AddChannel(stream, true);
            }

            return stream;
        }

        /// <summary>
        /// Returns whether the playback state is considered to be running or not.
        /// This will only return true for <see cref="PlaybackState.Playing"/> and <see cref="PlaybackState.Stalled"/>.
        /// </summary>
        private static bool isRunningState(PlaybackState state) => state == PlaybackState.Playing || state == PlaybackState.Stalled;

        void IBassAudio.UpdateDevice(int deviceIndex)
        {
            Bass.ChannelSetDevice(ActiveStream, deviceIndex);
            BassUtils.CheckFaulted(true);

            // Bass may leave us in an invalid state after the output device changes (this is true for "No sound" device)
            // if the observed state was playing before change, we should force things into a good state.
            if (isPlayed)
            {
                // While on windows, changing to "No sound" changes the playback state correctly,
                // on macOS it is left in a playing-but-stalled state. Forcefully stopping first fixes this.
                stopInternal();
                startInternal();
            }
        }

        private BassAmplitudeProcessor bassAmplitudeProcessor;

        protected override void UpdateState()
        {
            base.UpdateState();

            var running = isRunningState(Bass.ChannelIsActive(ActiveStream));
            var bytePosition = Bass.ChannelGetPosition(ActiveStream);

            // because device validity check isn't done frequently, when switching to "No sound" device,
            // there will be a brief time where this track will be stopped, before we resume it manually (see comments in UpdateDevice(int).)
            // this makes us appear to be playing, even if we may not be.
            isRunning = running || (isPlayed && !hasCompleted);

            Interlocked.Exchange(ref currentTime, Bass.ChannelBytes2Seconds(ActiveStream, bytePosition) * 1000);

            bassAmplitudeProcessor?.Update();
        }

        ~TrackBass()
        {
            Dispose(false);
        }

        protected override void Dispose(bool disposing)
        {
<<<<<<< HEAD
            if (ActiveStream != 0)
=======
            if (IsDisposed)
                return;

            if (activeStream != 0)
>>>>>>> 7f5f186f
            {
                isRunning = false;
                Bass.ChannelStop(ActiveStream);
                Bass.StreamFree(ActiveStream);
            }

            ActiveStream = 0;

            dataStream?.Dispose();
            dataStream = null;

            fileCallbacks?.Dispose();
            fileCallbacks = null;

            stopCallback?.Dispose();
            stopCallback = null;

            endCallback?.Dispose();
            endCallback = null;

            endMixtimeCallback?.Dispose();
            endMixtimeCallback = null;

            base.Dispose(disposing);
        }

        public override bool IsDummyDevice => false;

        public override void Stop()
        {
            base.Stop();

            mixer.StopChannel(ActiveStream);
            StopAsync().Wait();
        }

        public Task StopAsync() => EnqueueAction(() =>
        {
            stopInternal();
            isPlayed = false;
        });

        private bool stopInternal() => isRunningState(Bass.ChannelIsActive(ActiveStream)) && mixer.PauseChannel(ActiveStream);

        private int direction;

        private void setDirection(bool reverse)
        {
            direction = reverse ? -1 : 1;
            Bass.ChannelSetAttribute(ActiveStream, ChannelAttribute.ReverseDirection, direction);
        }

        public override void Start()
        {
            base.Start();

            StartAsync().Wait();
        }

        public Task StartAsync() => EnqueueAction(() =>
        {
            if (startInternal())
                isPlayed = true;
        });

        private bool startInternal()
        {
            // ensure state is correct before starting.
            InvalidateState();

            // Bass will restart the track if it has reached its end. This behavior isn't desirable so block locally.
            if (hasCompleted)
                return false;

            if (relativeFrequencyHandler.IsFrequencyZero)
                return true;

            setLoopFlag(Looping);

            return mixer.PlayChannel(ActiveStream);
        }

        public override bool Looping
        {
            get => base.Looping;
            set
            {
                base.Looping = value;
                setLoopFlag(Looping);
            }
        }

        public override bool Seek(double seek) => SeekAsync(seek).Result;

        public async Task<bool> SeekAsync(double seek)
        {
            // At this point the track may not yet be loaded which is indicated by a 0 length.
            // In that case we still want to return true, hence the conservative length.
            double conservativeLength = Length == 0 ? double.MaxValue : lastSeekablePosition;
            double conservativeClamped = Math.Clamp(seek, 0, conservativeLength);

            await EnqueueAction(() => seekInternal(seek));

            return conservativeClamped == seek;
        }

        private void seekInternal(double seek)
        {
            double clamped = Math.Clamp(seek, 0, Length);

            if (clamped < Length)
                hasCompleted = false;

            long pos = Bass.ChannelSeconds2Bytes(ActiveStream, clamped / 1000d);

            if (pos != Bass.ChannelGetPosition(ActiveStream))
                Bass.ChannelSetPosition(ActiveStream, pos);
        }

        private double currentTime;

        public override double CurrentTime => currentTime;

        private volatile bool isRunning;

        public override bool IsRunning => isRunning;

        private volatile bool hasCompleted;

        public override bool HasCompleted => hasCompleted;

        internal override void OnStateChanged()
        {
            base.OnStateChanged();

            if (ActiveStream == 0)
                return;

            setDirection(AggregateFrequency.Value < 0);

            Bass.ChannelSetAttribute(ActiveStream, ChannelAttribute.Volume, AggregateVolume.Value);
            Bass.ChannelSetAttribute(ActiveStream, ChannelAttribute.Pan, AggregateBalance.Value);
            relativeFrequencyHandler.SetFrequency(AggregateFrequency.Value);

            Bass.ChannelSetAttribute(tempoAdjustStream, ChannelAttribute.Tempo, (Math.Abs(AggregateTempo.Value) - 1) * 100);
        }

        private volatile int bitrate;

        public override int? Bitrate => bitrate;

        public override ChannelAmplitudes CurrentAmplitudes => (bassAmplitudeProcessor ??= new BassAmplitudeProcessor(ActiveStream)).CurrentAmplitudes;
    }
}<|MERGE_RESOLUTION|>--- conflicted
+++ resolved
@@ -230,14 +230,10 @@
 
         protected override void Dispose(bool disposing)
         {
-<<<<<<< HEAD
-            if (ActiveStream != 0)
-=======
             if (IsDisposed)
                 return;
 
-            if (activeStream != 0)
->>>>>>> 7f5f186f
+            if (ActiveStream != 0)
             {
                 isRunning = false;
                 Bass.ChannelStop(ActiveStream);
