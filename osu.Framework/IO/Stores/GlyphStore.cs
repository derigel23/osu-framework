--- conflicted
+++ resolved
@@ -9,11 +9,8 @@
 using osu.Framework.Extensions;
 using osu.Framework.Graphics.Textures;
 using osu.Framework.Logging;
-<<<<<<< HEAD
+using osu.Framework.Platform;
 using osu.Framework.Text;
-=======
-using osu.Framework.Platform;
->>>>>>> 30a88697
 using SharpFNT;
 using SixLabors.ImageSharp;
 using SixLabors.ImageSharp.Advanced;
@@ -153,12 +150,7 @@
                         // todo: use i# memoryallocator once netstandard supports stream operations
                         byte[] output = new byte[convert.Width * convert.Height];
 
-<<<<<<< HEAD
-            int width = c.Width;
-            int height = c.Height;
-=======
                         var pxl = convert.GetPixelSpan();
->>>>>>> 30a88697
 
                         for (int i = 0; i < convert.Width * convert.Height; i++)
                             output[i] = pxl[i].A;
@@ -167,13 +159,6 @@
                         foreach (var f in CacheStorage.GetFiles(string.Empty, $"{filenameMd5}*"))
                             CacheStorage.Delete(f);
 
-<<<<<<< HEAD
-            for (int y = 0; y < height; y++)
-            {
-                for (int x = 0; x < width; x++)
-                {
-                    pixels[y * width + x] = span[(c.Y + y) * page.Width + c.X + x];
-=======
                         accessFilename += $"#{convert.Width}#{convert.Height}";
 
                         using (var outStream = CacheStorage.GetStream(accessFilename, FileAccess.Write, FileMode.Create))
@@ -185,42 +170,35 @@
                             Filename = accessFilename
                         };
                     }
->>>>>>> 30a88697
                 }
             }
 
             int pageWidth = pageInfo.Size.Width;
 
-            int charWidth = c.Width + c.XOffset;
-            int charHeight = c.Height + c.YOffset;
+            int charWidth = c.Width;
+            int charHeight = c.Height;
 
             if (readBuffer == null || readBuffer.Length < pageWidth)
                 readBuffer = new byte[pageWidth];
 
             var image = new Image<Rgba32>(SixLabors.ImageSharp.Configuration.Default, charWidth, charHeight, new Rgba32(255, 255, 255, 0));
 
-            // in the case negative offsets are specified, we want to avoid writing pixels incorrectly to the output.
-            // this is a weird case and seems to only occur with italics fonts (and only in the x direction).
-            // y is accounted for as a safety measure.
-            int xOffset = Math.Max(0, -c.XOffset);
-            int yOffset = Math.Max(0, -c.YOffset);
-
             using (var stream = CacheStorage.GetStream(pageInfo.Filename))
             {
                 var pixels = image.GetPixelSpan();
-                stream.Seek(pageWidth * (c.Y + yOffset), SeekOrigin.Current);
+                stream.Seek(pageWidth * c.Y, SeekOrigin.Current);
 
                 // the spritesheet may have unused pixels trimmed
                 int readableHeight = Math.Min(c.Height, pageInfo.Size.Height - c.Y);
                 int readableWidth = Math.Min(c.Width, pageWidth - c.X);
 
-                for (int y = yOffset; y < readableHeight; y++)
+                for (int y = 0; y < readableHeight; y++)
                 {
                     stream.Read(readBuffer, 0, pageWidth);
 
-                    int writeOffset = (y + c.YOffset) * charWidth + c.XOffset;
-
-                    for (int x = xOffset; x < readableWidth; x++)
+                    int writeOffset = y * charWidth;
+
+                    for (int x = 0; x < readableWidth; x++)
                         pixels[writeOffset + x] = new Rgba32(255, 255, 255, readBuffer[c.X + x]);
                 }
             }
