--- conflicted
+++ resolved
@@ -1,79 +1,55 @@
-#ifdef GL_ES
-    precision mediump float;
-#endif
-
-in vec4 v_Colour;
-in vec2 v_TexCoord;
-
-out lowp vec4 f_Colour;
-
-uniform sampler2D m_Sampler;
-
-//Width to sample from
-uniform float mag;
-
-//Alpha value
-uniform float alpha;
-
-uniform float redtint;
-
-//Operate on a high range (0.5 - 1.0) or the full range (0.0 - 1.0)
-uniform bool hirange;
-
-void main(void)
-{
-<<<<<<< HEAD
-#ifdef GL_ES
-    vec2 offsets[12];
-    offsets[0] = vec2(-0.326212, -0.405805);
-    offsets[1] = vec2(-0.840144, -0.073580);
-    offsets[2] = vec2(-0.695914,  0.457137);
-    offsets[3] = vec2(-0.203345,  0.620716);
-    offsets[4] = vec2(0.962340, -0.194983);
-    offsets[5] = vec2(0.473434, -0.480026);
-    offsets[6] = vec2(0.519456,  0.767022);
-    offsets[7] = vec2(0.185461, -0.893124);
-    offsets[8] = vec2(0.507431,  0.064425);
-    offsets[9] = vec2(0.896420,  0.412458);
-    offsets[10] = vec2(-0.321940, -0.932615);
-    offsets[11] = vec2(-0.791559, -0.597705);
-#endif
-
-    vec4 sum = pow(texture(m_Sampler, v_TexCoord), vec4(2.0));
-
-    //Accumulate the colour from 12 neighbouring pixels
-    for (int i = 0; i < 12; i++)
-        sum += pow(texture(m_Sampler, v_TexCoord + (offsets[i] * mag)), vec4(2.0));
-=======
-    vec4 sum = pow(texture2D(m_Sampler, v_TexCoord), vec4(2.0));
-
-    //Accumulate the colour from 12 neighbouring pixels
-    sum += pow(texture2D(m_Sampler, v_TexCoord + (vec2(-0.326212, -0.405805) * mag)), vec4(2.0));
-    sum += pow(texture2D(m_Sampler, v_TexCoord + (vec2(-0.840144, -0.073580) * mag)), vec4(2.0));
-    sum += pow(texture2D(m_Sampler, v_TexCoord + (vec2(-0.695914,  0.457137) * mag)), vec4(2.0));
-    sum += pow(texture2D(m_Sampler, v_TexCoord + (vec2(-0.203345,  0.620716) * mag)), vec4(2.0));
-    sum += pow(texture2D(m_Sampler, v_TexCoord + (vec2(0.962340, -0.194983) * mag)), vec4(2.0));
-    sum += pow(texture2D(m_Sampler, v_TexCoord + (vec2(0.473434, -0.480026) * mag)), vec4(2.0));
-    sum += pow(texture2D(m_Sampler, v_TexCoord + (vec2(0.519456,  0.767022) * mag)), vec4(2.0));
-    sum += pow(texture2D(m_Sampler, v_TexCoord + (vec2(0.185461, -0.893124) * mag)), vec4(2.0));
-    sum += pow(texture2D(m_Sampler, v_TexCoord + (vec2(0.507431,  0.064425) * mag)), vec4(2.0));
-    sum += pow(texture2D(m_Sampler, v_TexCoord + (vec2(0.896420,  0.412458) * mag)), vec4(2.0));
-    sum += pow(texture2D(m_Sampler, v_TexCoord + (vec2(-0.321940, -0.932615) * mag)), vec4(2.0));
-    sum += pow(texture2D(m_Sampler, v_TexCoord + (vec2(-0.791559, -0.597705) * mag)), vec4(2.0));
->>>>>>> e92fb1a9
-
-    //Average the sum
-    sum /= 13.0;
-    sum = sqrt(sum);
-
-    //Fix alpha
-    sum.a *= alpha;
-
-    //Expand the higher range if applicable
-    if (hirange)
-        sum.rgb = (sum.rgb - 0.5) * 2.0;
-
-    sum.r += redtint;
-
-	f_Colour = v_Colour * sum;
+#ifdef GL_ES
+    precision mediump float;
+#endif
+
+in vec4 v_Colour;
+in vec2 v_TexCoord;
+
+out lowp vec4 f_Colour;
+
+uniform sampler2D m_Sampler;
+
+//Width to sample from
+uniform float mag;
+
+//Alpha value
+uniform float alpha;
+
+uniform float redtint;
+
+//Operate on a high range (0.5 - 1.0) or the full range (0.0 - 1.0)
+uniform bool hirange;
+
+void main(void)
+{
+    vec4 sum = pow(texture2D(m_Sampler, v_TexCoord), vec4(2.0));
+
+    //Accumulate the colour from 12 neighbouring pixels
+    sum += pow(texture(m_Sampler, v_TexCoord + (vec2(-0.326212, -0.405805) * mag)), vec4(2.0));
+    sum += pow(texture(m_Sampler, v_TexCoord + (vec2(-0.840144, -0.073580) * mag)), vec4(2.0));
+    sum += pow(texture(m_Sampler, v_TexCoord + (vec2(-0.695914,  0.457137) * mag)), vec4(2.0));
+    sum += pow(texture(m_Sampler, v_TexCoord + (vec2(-0.203345,  0.620716) * mag)), vec4(2.0));
+    sum += pow(texture(m_Sampler, v_TexCoord + (vec2(0.962340, -0.194983) * mag)), vec4(2.0));
+    sum += pow(texture(m_Sampler, v_TexCoord + (vec2(0.473434, -0.480026) * mag)), vec4(2.0));
+    sum += pow(texture(m_Sampler, v_TexCoord + (vec2(0.519456,  0.767022) * mag)), vec4(2.0));
+    sum += pow(texture(m_Sampler, v_TexCoord + (vec2(0.185461, -0.893124) * mag)), vec4(2.0));
+    sum += pow(texture(m_Sampler, v_TexCoord + (vec2(0.507431,  0.064425) * mag)), vec4(2.0));
+    sum += pow(texture(m_Sampler, v_TexCoord + (vec2(0.896420,  0.412458) * mag)), vec4(2.0));
+    sum += pow(texture(m_Sampler, v_TexCoord + (vec2(-0.321940, -0.932615) * mag)), vec4(2.0));
+    sum += pow(texture(m_Sampler, v_TexCoord + (vec2(-0.791559, -0.597705) * mag)), vec4(2.0));
+
+    //Average the sum
+    sum /= 13.0;
+    sum = sqrt(sum);
+
+    //Fix alpha
+    sum.a *= alpha;
+
+    //Expand the higher range if applicable
+    if (hirange)
+        sum.rgb = (sum.rgb - 0.5) * 2.0;
+
+    sum.r += redtint;
+
+	f_Colour = v_Colour * sum;
 }