--- conflicted
+++ resolved
@@ -1,24 +1,15 @@
-#include "sh_Utils.h"
-#include "sh_TextureWrapping.h"
-
-<<<<<<< HEAD
-in lowp vec4 v_Colour;
-in mediump vec2 v_TexCoord;
-
-out lowp vec4 f_Colour;
-=======
-varying lowp vec4 v_Colour;
-varying mediump vec2 v_TexCoord;
-varying mediump vec4 v_TexRect;
->>>>>>> 8f88198f
-
-uniform lowp sampler2D m_Sampler;
-
-void main(void)
-{
-<<<<<<< HEAD
-	f_Colour = toSRGB(v_Colour * texture(m_Sampler, v_TexCoord, -0.9));
-=======
-	gl_FragColor = toSRGB(v_Colour * wrappedSampler(wrap(v_TexCoord, v_TexRect), v_TexRect, m_Sampler, -0.9));
->>>>>>> 8f88198f
-}
+#include "sh_Utils.h"
+#include "sh_TextureWrapping.h"
+
+in lowp vec4 v_Colour;
+in mediump vec2 v_TexCoord;
+in mediump vec4 v_TexRect;
+
+out lowp vec4 f_Colour;
+
+uniform lowp sampler2D m_Sampler;
+
+void main(void)
+{
+	f_Colour = toSRGB(v_Colour * wrappedSampler(wrap(v_TexCoord, v_TexRect), v_TexRect, m_Sampler, -0.9));
+}