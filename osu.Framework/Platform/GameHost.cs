﻿// Copyright (c) 2007-2018 ppy Pty Ltd <contact@ppy.sh>.
// Licensed under the MIT Licence - https://raw.githubusercontent.com/ppy/osu-framework/master/LICENCE

using System;
using System.Collections.Generic;
using System.Diagnostics;
using System.Drawing;
using System.IO;
using System.Linq;
using System.Reflection;
using System.Runtime;
using System.Runtime.ExceptionServices;
using System.Runtime.InteropServices;
using System.Threading;
using System.Threading.Tasks;
using NUnit.Framework;
using OpenTK;
using OpenTK.Graphics;
using OpenTK.Graphics.ES30;
using OpenTK.Input;
using osu.Framework.Allocation;
using osu.Framework.Configuration;
using osu.Framework.Extensions.IEnumerableExtensions;
using osu.Framework.Graphics;
using osu.Framework.Graphics.Containers;
using osu.Framework.Graphics.OpenGL;
using osu.Framework.Input;
using osu.Framework.Input.Bindings;
using osu.Framework.Input.Handlers;
using osu.Framework.Localisation;
using osu.Framework.Logging;
using osu.Framework.Statistics;
using osu.Framework.Threading;
using osu.Framework.Timing;
using osu.Framework.IO.File;
using SixLabors.ImageSharp;
using SixLabors.ImageSharp.Advanced;
using SixLabors.ImageSharp.PixelFormats;
using SixLabors.ImageSharp.Processing;

namespace osu.Framework.Platform
{
    public abstract class GameHost : IIpcHost, IDisposable
    {
        public GameWindow Window { get; protected set; }

        private readonly Toolkit toolkit;

        private FrameworkDebugConfigManager debugConfig;

        private FrameworkConfigManager config;

        public LocalisationEngine Localisation { get; private set; }

        private void setActive(bool isActive)
        {
            threads.ForEach(t => t.IsActive = isActive);

            activeGCMode.TriggerChange();

            if (isActive)
                Activated?.Invoke();
            else
                Deactivated?.Invoke();
        }

        public bool IsActive => InputThread.IsActive;

        public bool IsPrimaryInstance { get; protected set; } = true;

        public event Action Activated;
        public event Action Deactivated;
        public event Func<bool> Exiting;
        public event Action Exited;

        /// <summary>
        /// An unhandled exception was thrown. Return true to ignore and continue running.
        /// </summary>
        public event Func<Exception, bool> ExceptionThrown;

        public event Action<IpcMessage> MessageReceived;

        protected void OnMessageReceived(IpcMessage message) => MessageReceived?.Invoke(message);

        public virtual Task SendMessageAsync(IpcMessage message)
        {
            throw new NotSupportedException("This platform does not implement IPC.");
        }

        /// <summary>
        /// Requests that a file be opened externally with an associated application, if available.
        /// </summary>
        /// <param name="filename">The absolute path to the file which should be opened.</param>
        public abstract void OpenFileExternally(string filename);

        /// <summary>
        /// Requests that a URL be opened externally in a web browser, if available.
        /// </summary>
        /// <param name="url">The URL of the page which should be opened.</param>
        public abstract void OpenUrlExternally(string url);

        public virtual Clipboard GetClipboard() => null;

        protected abstract Storage GetStorage(string baseName);

        public Storage Storage { get; protected set; }

        /// <summary>
        /// If capslock is enabled on the system, false if not overwritten by a subclass
        /// </summary>
        public virtual bool CapsLockEnabled => false;

        private readonly List<GameThread> threads;

        public IEnumerable<GameThread> Threads => threads;

        public void RegisterThread(GameThread t)
        {
            threads.Add(t);
            t.UnhandledException = unhandledExceptionHandler;
            t.Monitor.EnablePerformanceProfiling = performanceLogging;
        }

        public GameThread DrawThread;
        public GameThread UpdateThread;
        public InputThread InputThread;

        private double maximumUpdateHz;

        public double MaximumUpdateHz
        {
            get => maximumUpdateHz;
            set => UpdateThread.ActiveHz = maximumUpdateHz = value;
        }

        private double maximumDrawHz;

        public double MaximumDrawHz
        {
            get => maximumDrawHz;
            set => DrawThread.ActiveHz = maximumDrawHz = value;
        }

        public double MaximumInactiveHz
        {
            get => DrawThread.InactiveHz;
            set
            {
                DrawThread.InactiveHz = value;
                UpdateThread.InactiveHz = value;
            }
        }

        private PerformanceMonitor inputMonitor => InputThread.Monitor;
        private PerformanceMonitor drawMonitor => DrawThread.Monitor;

        private readonly Lazy<string> fullPathBacking = new Lazy<string>(RuntimeInfo.GetFrameworkAssemblyPath);

        public string FullPath => fullPathBacking.Value;

        protected string Name { get; }

        public DependencyContainer Dependencies { get; } = new DependencyContainer();

        protected GameHost(string gameName = @"")
        {
            toolkit = Toolkit.Init();

            AppDomain.CurrentDomain.UnhandledException += unhandledExceptionHandler;
            TaskScheduler.UnobservedTaskException += unobservedExceptionHandler;

            Trace.Listeners.Clear();
            Trace.Listeners.Add(new ThrowingTraceListener());

            FileSafety.DeleteCleanupDirectory();

            Dependencies.CacheAs(this);
            Dependencies.CacheAs(Storage = GetStorage(gameName));

            string assemblyPath;
            var assembly = Assembly.GetEntryAssembly();

            // when running under nunit + netcore, entry assembly becomes nunit itself (testhost, Version=15.0.0.0), which isn't what we want.
            if (assembly == null || assembly.Location.Contains("testhost"))
            {
                assembly = Assembly.GetExecutingAssembly();

                // From nuget, the executing assembly will also be wrong
                assemblyPath = TestContext.CurrentContext.TestDirectory;
            }
            else
                assemblyPath = Path.GetDirectoryName(assembly.Location);

            Name = gameName;

            Logger.GameIdentifier = gameName;
            Logger.VersionIdentifier = assembly.GetName().Version.ToString();

            threads = new List<GameThread>
            {
                (DrawThread = new DrawThread(DrawFrame)
                {
                    OnThreadStart = DrawInitialize,
                    UnhandledException = unhandledExceptionHandler
                }),
                (UpdateThread = new UpdateThread(UpdateFrame)
                {
                    OnThreadStart = UpdateInitialize,
                    Monitor = { HandleGC = true },
                    UnhandledException = unhandledExceptionHandler,
                }),
                (InputThread = new InputThread(null)
                {
                    UnhandledException = unhandledExceptionHandler
                }), //never gets started.
            };

            if (assemblyPath != null)
                Environment.CurrentDirectory = assemblyPath;
        }

        private void unhandledExceptionHandler(object sender, UnhandledExceptionEventArgs args)
        {
            var exception = (Exception)args.ExceptionObject;
            exception.Data.Add("unhandled", "unhandled");
            handleException(exception);
        }

        private void unobservedExceptionHandler(object sender, UnobservedTaskExceptionEventArgs args)
        {
            args.Exception.Data.Add("unhandled", "unobserved");
            handleException(args.Exception);
        }

        private void handleException(Exception exception)
        {
            if (ExceptionThrown?.Invoke(exception) != true)
            {
                AppDomain.CurrentDomain.UnhandledException -= unhandledExceptionHandler;

                var captured = ExceptionDispatchInfo.Capture(exception);

                //we want to throw this exception on the input thread to interrupt window and also headless execution.
                InputThread.Scheduler.Add(() => { captured.Throw(); });
            }

            Logger.Error(exception, $"An {exception.Data["unhandled"]} error has occurred.", recursive: true);
        }

        protected virtual void OnActivated() => UpdateThread.Scheduler.Add(() => setActive(true));

        protected virtual void OnDeactivated() => UpdateThread.Scheduler.Add(() => setActive(false));

        /// <returns>true to cancel</returns>
        protected virtual bool OnExitRequested()
        {
            if (ExecutionState <= ExecutionState.Stopping) return false;

            bool? response = null;

            UpdateThread.Scheduler.Add(delegate { response = Exiting?.Invoke() == true; });

            //wait for a potentially blocking response
            while (!response.HasValue)
                Thread.Sleep(1);

            if (response ?? false)
                return true;

            Exit();
            return false;
        }

        protected virtual void OnExited()
        {
            Exited?.Invoke();
        }

        protected TripleBuffer<DrawNode> DrawRoots = new TripleBuffer<DrawNode>();

        protected virtual void UpdateInitialize()
        {
            //this was added due to the dependency on GLWrapper.MaxTextureSize begin initialised.
            DrawThread.WaitUntilInitialized();
        }

        protected Container Root;

        private ulong frameCount;

        protected virtual void UpdateFrame()
        {
            if (Root == null) return;

            frameCount++;

            if (Window == null)
            {
                var windowedSize = config.Get<Size>(FrameworkSetting.WindowedSize);
                Root.Size = new Vector2(windowedSize.Width, windowedSize.Height);
            }
            else if (Window.WindowState != WindowState.Minimized)
                Root.Size = new Vector2(Window.ClientSize.Width, Window.ClientSize.Height);

            // Ensure we maintain a valid size for any children immediately scaling by the window size
            Root.Size = Vector2.ComponentMax(Vector2.One, Root.Size);

            try
            {
                Root.UpdateSubTree();
            }
            catch (DependencyInjectionException die)
            {
                die.DispatchInfo.Throw();
            }

            Root.UpdateSubTreeMasking(Root, Root.ScreenSpaceDrawQuad.AABBFloat);

            using (var buffer = DrawRoots.Get(UsageType.Write))
<<<<<<< HEAD
            {
                Drawable.DepthIndex = 0;
                buffer.Object = Root.GenerateDrawNodeSubtree(frameCount, buffer.Index);
            }
=======
                buffer.Object = Root.GenerateDrawNodeSubtree(frameCount, buffer.Index, false);
>>>>>>> b15ff130
        }

        protected virtual void DrawInitialize()
        {
            Window.MakeCurrent();
            GLWrapper.Initialize(this);

            setVSyncMode();

            GLWrapper.Reset(new Vector2(Window.ClientSize.Width, Window.ClientSize.Height));
            GLWrapper.Clear(Color4.Black, 1);
        }

        private long lastDrawFrameId;

        protected virtual void DrawFrame()
        {
            if (Root == null)
                return;

            while (ExecutionState > ExecutionState.Stopping)
            {
                using (var buffer = DrawRoots.Get(UsageType.Read))
                {
                    if (buffer?.Object == null || buffer.FrameId == lastDrawFrameId)
                    {
                        using (drawMonitor.BeginCollecting(PerformanceCollectionType.Sleep))
                            Thread.Sleep(1);
                        continue;
                    }

                    using (drawMonitor.BeginCollecting(PerformanceCollectionType.GLReset))
                    {
                        GLWrapper.Reset(new Vector2(Window.ClientSize.Width, Window.ClientSize.Height));
                        GLWrapper.Clear(Color4.Black, 1);
                    }

                    BufferedContainerDrawNode.ScreenSize = Root.DrawSize;

                    int query = GL.GenQuery();
                    GL.BeginQuery(QueryTarget.SamplesPassed, query);

                    buffer.Object.Draw(null);

                    GL.EndQuery(QueryTarget.SamplesPassed);

                    int numFragments;
                    GL.GetQueryObject(query, GetQueryObjectParam.QueryResult, out numFragments);

                    FrameStatistics.Add(StatisticsCounterType.Draw, numFragments);

                    lastDrawFrameId = buffer.FrameId;
                    break;
                }
            }

            GLWrapper.FlushCurrentBatch();

            using (drawMonitor.BeginCollecting(PerformanceCollectionType.SwapBuffer))
            {
                Window.SwapBuffers();

                if (Window.VSync == VSyncMode.On)
                    // without glFinish, vsync is basically unplayable due to the extra latency introduced.
                    // we will likely want to give the user control over this in the future as an advanced setting.
                    GL.Finish();
            }
        }

        /// <summary>
        /// Takes a screenshot of the game. The returned <see cref="Image{TPixel}"/> must be disposed by the caller when applicable.
        /// </summary>
        /// <returns>The screenshot as an <see cref="Image{TPixel}"/>.</returns>
        public async Task<Image<Rgba32>> TakeScreenshotAsync()
        {
            if (Window == null) throw new NullReferenceException(nameof(Window));

            var image = new Image<Rgba32>(Window.ClientSize.Width, Window.ClientSize.Height);

            bool complete = false;

            DrawThread.Scheduler.Add(() =>
            {
                if (GraphicsContext.CurrentContext == null)
                    throw new GraphicsContextMissingException();

                OpenTK.Graphics.OpenGL.GL.ReadPixels(0, 0, image.Width, image.Height,
                    OpenTK.Graphics.OpenGL.PixelFormat.Rgba,
                    OpenTK.Graphics.OpenGL.PixelType.UnsignedByte,
                    ref MemoryMarshal.GetReference(image.GetPixelSpan()));

                complete = true;
            });

            // this is required as attempting to use a TaskCompletionSource blocks the thread calling SetResult on some configurations.
            await Task.Run(() =>
            {
                while (!complete)
                    Thread.Sleep(50);
            });

            image.Mutate(c => c.Flip(FlipMode.Vertical));

            return image;
        }

        public ExecutionState ExecutionState { get; private set; }

        /// <summary>
        /// Schedules the game to exit in the next frame.
        /// </summary>
        public void Exit()
        {
            ExecutionState = ExecutionState.Stopping;
            InputThread.Scheduler.Add(exit, false);
        }

        /// <summary>
        /// Exits the game. This must always be called from <see cref="InputThread"/>.
        /// </summary>
        private void exit()
        {
            // exit() may be called without having been scheduled from Exit(), so ensure the correct exiting state
            ExecutionState = ExecutionState.Stopping;
            Window?.Close();
            stopAllThreads();
            ExecutionState = ExecutionState.Stopped;
        }

        public void Run(Game game)
        {
            if (ExecutionState != ExecutionState.Idle)
                throw new InvalidOperationException("A game that has already been run cannot be restarted.");

            try
            {
                ExecutionState = ExecutionState.Running;

                setupConfig();

                if (Window != null)
                {
                    Window.SetupWindow(config);
                    Window.Title = $@"osu!framework (running ""{Name}"")";
                }

                resetInputHandlers();

                DrawThread.Start();
                UpdateThread.Start();

                DrawThread.WaitUntilInitialized();
                bootstrapSceneGraph(game);

                frameSyncMode.TriggerChange();
                ignoredInputHandlers.TriggerChange();

                try
                {
                    if (Window != null)
                    {
                        Window.KeyDown += window_KeyDown;

                        Window.ExitRequested += OnExitRequested;
                        Window.Exited += OnExited;
                        Window.FocusedChanged += delegate { setActive(Window.Focused); };

                        bool initialized = false;

                        Window.UpdateFrame += delegate
                        {
                            if (!initialized)
                            {
                                setActive(Window.Focused);
                                initialized = true;
                            }

                            inputPerformanceCollectionPeriod?.Dispose();
                            InputThread.RunUpdate();
                            inputPerformanceCollectionPeriod = inputMonitor.BeginCollecting(PerformanceCollectionType.WndProc);
                        };
                        Window.Closed += delegate
                        {
                            //we need to ensure all threads have stopped before the window is closed (mainly the draw thread
                            //to avoid GL operations running post-cleanup).
                            stopAllThreads();
                        };

                        Window.Run();
                    }
                    else
                    {
                        while (ExecutionState != ExecutionState.Stopped)
                            InputThread.RunUpdate();
                    }
                }
                catch (OutOfMemoryException)
                {
                }
            }
            finally
            {
                // Close the window and stop all threads
                exit();
            }
        }

        private void resetInputHandlers()
        {
            if (AvailableInputHandlers != null)
                foreach (var h in AvailableInputHandlers)
                    h.Dispose();

            AvailableInputHandlers = CreateAvailableInputHandlers();
            foreach (var handler in AvailableInputHandlers)
            {
                if (!handler.Initialize(this))
                {
                    handler.Enabled.Value = false;
                    break;
                }

                (handler as IHasCursorSensitivity)?.Sensitivity.BindTo(cursorSensitivity);
            }
        }

        /// <summary>
        /// The clock which is to be used by the scene graph (will be assigned to <see cref="Root"/>).
        /// </summary>
        protected virtual IFrameBasedClock SceneGraphClock => UpdateThread.Clock;

        private void bootstrapSceneGraph(Game game)
        {
            var root = game.CreateUserInputManager();
            root.Child = new PlatformActionContainer
            {
                Child = new FrameworkActionContainer
                {
                    Child = game
                }
            };

            Dependencies.Cache(root);
            Dependencies.CacheAs(game);

            game.SetHost(this);

            try
            {
                root.Load(SceneGraphClock, Dependencies);
            }
            catch (DependencyInjectionException die)
            {
                die.DispatchInfo.Throw();
            }

            //publish bootstrapped scene graph to all threads.
            Root = root;
        }

        private const int thread_join_timeout = 30000;

        private void stopAllThreads()
        {
            threads.ForEach(t => t.Exit());
            threads.Where(t => t.Running).ForEach(t =>
            {
                if (!t.Thread.Join(thread_join_timeout))
                    Logger.Log($"Thread {t.Name} failed to exit in allocated time ({thread_join_timeout}ms).", LoggingTarget.Runtime, LogLevel.Important);
            });

            // as the input thread isn't actually handled by a thread, the above join does not necessarily mean it has been completed to an exiting state.
            while (!InputThread.Exited)
                InputThread.RunUpdate();
        }

        private void window_KeyDown(object sender, KeyboardKeyEventArgs e)
        {
            if (!e.Control)
                return;
            switch (e.Key)
            {
                case Key.F7:
                    var nextMode = frameSyncMode.Value + 1;
                    if (nextMode > FrameSync.Unlimited)
                        nextMode = FrameSync.VSync;
                    frameSyncMode.Value = nextMode;
                    break;
            }
        }

        private InvokeOnDisposal inputPerformanceCollectionPeriod;

        private Bindable<GCLatencyMode> activeGCMode;
        public Bindable<bool> DepthTesting { get; private set; }

        private Bindable<FrameSync> frameSyncMode;

        private Bindable<string> ignoredInputHandlers;

        private Bindable<double> cursorSensitivity;
        private Bindable<bool> performanceLogging;

        private void setupConfig()
        {
            Dependencies.Cache(debugConfig = new FrameworkDebugConfigManager());
            Dependencies.Cache(config = new FrameworkConfigManager(Storage));
            Dependencies.Cache(Localisation = new LocalisationEngine(config));

            activeGCMode = debugConfig.GetBindable<GCLatencyMode>(DebugSetting.ActiveGCMode);
            activeGCMode.ValueChanged += newMode => { GCSettings.LatencyMode = IsActive ? newMode : GCLatencyMode.Interactive; };

            DepthTesting = debugConfig.GetBindable<bool>(DebugSetting.DepthTesting);

            frameSyncMode = config.GetBindable<FrameSync>(FrameworkSetting.FrameSync);
            frameSyncMode.ValueChanged += newMode =>
            {
                float refreshRate = DisplayDevice.Default?.RefreshRate ?? 0;
                // For invalid refresh rates let's assume 60 Hz as it is most common.
                if (refreshRate <= 0)
                    refreshRate = 60;

                float drawLimiter = refreshRate;
                float updateLimiter = drawLimiter * 2;

                setVSyncMode();

                switch (newMode)
                {
                    case FrameSync.VSync:
                        drawLimiter = int.MaxValue;
                        updateLimiter *= 2;
                        break;
                    case FrameSync.Limit2x:
                        drawLimiter *= 2;
                        updateLimiter *= 2;
                        break;
                    case FrameSync.Limit4x:
                        drawLimiter *= 4;
                        updateLimiter *= 4;
                        break;
                    case FrameSync.Limit8x:
                        drawLimiter *= 8;
                        updateLimiter *= 8;
                        break;
                    case FrameSync.Unlimited:
                        drawLimiter = updateLimiter = int.MaxValue;
                        break;
                }

                if (DrawThread != null) DrawThread.ActiveHz = drawLimiter;
                if (UpdateThread != null) UpdateThread.ActiveHz = updateLimiter;
            };

            ignoredInputHandlers = config.GetBindable<string>(FrameworkSetting.IgnoredInputHandlers);
            ignoredInputHandlers.ValueChanged += ignoredString =>
            {
                var configIgnores = ignoredString.Split(' ').Where(s => !string.IsNullOrWhiteSpace(s));

                // for now, we always want at least one handler disabled (don't want raw and non-raw mouse at once).
                bool restoreDefaults = !configIgnores.Any();

                if (restoreDefaults)
                {
                    resetInputHandlers();
                    ignoredInputHandlers.Value = string.Join(" ", AvailableInputHandlers.Where(h => !h.Enabled).Select(h => h.ToString()));
                }
                else
                {
                    foreach (var handler in AvailableInputHandlers)
                    {
                        var handlerType = handler.ToString();
                        handler.Enabled.Value = configIgnores.All(ch => ch != handlerType);
                    }
                }
            };

            cursorSensitivity = config.GetBindable<double>(FrameworkSetting.CursorSensitivity);

            performanceLogging = config.GetBindable<bool>(FrameworkSetting.PerformanceLogging);
            performanceLogging.BindValueChanged(enabled => threads.ForEach(t => t.Monitor.EnablePerformanceProfiling = enabled), true);
        }

        private void setVSyncMode()
        {
            if (Window == null) return;

            DrawThread.Scheduler.Add(() => Window.VSync = frameSyncMode == FrameSync.VSync ? VSyncMode.On : VSyncMode.Off);
        }

        protected abstract IEnumerable<InputHandler> CreateAvailableInputHandlers();

        public IEnumerable<InputHandler> AvailableInputHandlers { get; private set; }

        public abstract ITextInputSource GetTextInput();

        #region IDisposable Support

        private bool isDisposed;

        protected virtual void Dispose(bool disposing)
        {
            if (isDisposed)
                return;
            isDisposed = true;

            if (ExecutionState > ExecutionState.Stopping)
                throw new InvalidOperationException($"{nameof(Exit)} must be called before the {nameof(GameHost)} is disposed.");

            // Delay disposal until the game has exited
            while (ExecutionState > ExecutionState.Stopped)
                Thread.Sleep(10);

            AppDomain.CurrentDomain.UnhandledException -= unhandledExceptionHandler;
            TaskScheduler.UnobservedTaskException -= unobservedExceptionHandler;

            Root?.Dispose();
            Root = null;

            config?.Dispose();
            debugConfig?.Dispose();

            Window?.Dispose();

            toolkit?.Dispose();

            Logger.Flush();
        }

        ~GameHost()
        {
            Dispose(false);
        }

        public void Dispose()
        {
            Dispose(true);
            GC.SuppressFinalize(this);
        }

        #endregion

        /// <summary>
        /// Defines the platform-specific key bindings that will be used by <see cref="PlatformActionContainer"/>.
        /// Should be overridden per-platform to provide native key bindings.
        /// </summary>
        public virtual IEnumerable<KeyBinding> PlatformKeyBindings => new[]
        {
            new KeyBinding(new KeyCombination(new[] { InputKey.Control, InputKey.X }), new PlatformAction(PlatformActionType.Cut)),
            new KeyBinding(new KeyCombination(new[] { InputKey.Control, InputKey.C }), new PlatformAction(PlatformActionType.Copy)),
            new KeyBinding(new KeyCombination(new[] { InputKey.Control, InputKey.V }), new PlatformAction(PlatformActionType.Paste)),
            new KeyBinding(new KeyCombination(new[] { InputKey.Control, InputKey.A }), new PlatformAction(PlatformActionType.SelectAll)),
            new KeyBinding(InputKey.Left, new PlatformAction(PlatformActionType.CharPrevious, PlatformActionMethod.Move)),
            new KeyBinding(InputKey.Right, new PlatformAction(PlatformActionType.CharNext, PlatformActionMethod.Move)),
            new KeyBinding(InputKey.BackSpace, new PlatformAction(PlatformActionType.CharPrevious, PlatformActionMethod.Delete)),
            new KeyBinding(InputKey.Delete, new PlatformAction(PlatformActionType.CharNext, PlatformActionMethod.Delete)),
            new KeyBinding(new KeyCombination(new[] { InputKey.Shift, InputKey.Left }), new PlatformAction(PlatformActionType.CharPrevious, PlatformActionMethod.Select)),
            new KeyBinding(new KeyCombination(new[] { InputKey.Shift, InputKey.Right }), new PlatformAction(PlatformActionType.CharNext, PlatformActionMethod.Select)),
            new KeyBinding(new KeyCombination(new[] { InputKey.Control, InputKey.Left }), new PlatformAction(PlatformActionType.WordPrevious, PlatformActionMethod.Move)),
            new KeyBinding(new KeyCombination(new[] { InputKey.Control, InputKey.Right }), new PlatformAction(PlatformActionType.WordNext, PlatformActionMethod.Move)),
            new KeyBinding(new KeyCombination(new[] { InputKey.Control, InputKey.BackSpace }), new PlatformAction(PlatformActionType.WordPrevious, PlatformActionMethod.Delete)),
            new KeyBinding(new KeyCombination(new[] { InputKey.Control, InputKey.Delete }), new PlatformAction(PlatformActionType.WordNext, PlatformActionMethod.Delete)),
            new KeyBinding(new KeyCombination(new[] { InputKey.Control, InputKey.Shift, InputKey.Left }), new PlatformAction(PlatformActionType.WordPrevious, PlatformActionMethod.Select)),
            new KeyBinding(new KeyCombination(new[] { InputKey.Control, InputKey.Shift, InputKey.Right }), new PlatformAction(PlatformActionType.WordNext, PlatformActionMethod.Select)),
            new KeyBinding(InputKey.Home, new PlatformAction(PlatformActionType.LineStart, PlatformActionMethod.Move)),
            new KeyBinding(InputKey.End, new PlatformAction(PlatformActionType.LineEnd, PlatformActionMethod.Move)),
            new KeyBinding(new KeyCombination(new[] { InputKey.Shift, InputKey.Home }), new PlatformAction(PlatformActionType.LineStart, PlatformActionMethod.Select)),
            new KeyBinding(new KeyCombination(new[] { InputKey.Shift, InputKey.End }), new PlatformAction(PlatformActionType.LineEnd, PlatformActionMethod.Select)),
            new KeyBinding(new KeyCombination(new[] { InputKey.Control, InputKey.PageUp }), new PlatformAction(PlatformActionType.DocumentPrevious)),
            new KeyBinding(new KeyCombination(new[] { InputKey.Control, InputKey.PageDown }), new PlatformAction(PlatformActionType.DocumentNext)),
            new KeyBinding(new KeyCombination(new[] { InputKey.Control, InputKey.Tab }), new PlatformAction(PlatformActionType.DocumentNext)),
            new KeyBinding(new KeyCombination(new[] { InputKey.Control, InputKey.Shift, InputKey.Tab }), new PlatformAction(PlatformActionType.DocumentPrevious)),
        };
    }

    /// <summary>
    /// The game's execution states. All of these states can only be present once per <see cref="GameHost"/>.
    /// Note: The order of values in this enum matters.
    /// </summary>
    public enum ExecutionState
    {
        /// <summary>
        /// <see cref="GameHost.Run"/> has not been invoked yet.
        /// </summary>
        Idle = 0,

        /// <summary>
        /// The game's execution has completely stopped.
        /// </summary>
        Stopped = 1,

        /// <summary>
        /// The user has invoked <see cref="GameHost.Exit"/>, or the window has been called.
        /// The game is currently awaiting to stop all execution on the correct thread.
        /// </summary>
        Stopping = 2,

        /// <summary>
        /// <see cref="GameHost.Run"/> has been invoked.
        /// </summary>
        Running = 3
    }
}<|MERGE_RESOLUTION|>--- conflicted
+++ resolved
@@ -317,14 +317,10 @@
             Root.UpdateSubTreeMasking(Root, Root.ScreenSpaceDrawQuad.AABBFloat);
 
             using (var buffer = DrawRoots.Get(UsageType.Write))
-<<<<<<< HEAD
             {
                 Drawable.DepthIndex = 0;
-                buffer.Object = Root.GenerateDrawNodeSubtree(frameCount, buffer.Index);
-            }
-=======
                 buffer.Object = Root.GenerateDrawNodeSubtree(frameCount, buffer.Index, false);
->>>>>>> b15ff130
+            }
         }
 
         protected virtual void DrawInitialize()
