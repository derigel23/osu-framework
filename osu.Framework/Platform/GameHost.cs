--- conflicted
+++ resolved
@@ -588,11 +588,6 @@
                     IsActive.BindTo(Window.IsActive);
                 }
 
-<<<<<<< HEAD
-                initialiseInputHandlers();
-
-=======
->>>>>>> 5d17037c
                 threadRunner.Start();
 
                 DrawThread.WaitUntilInitialized();
@@ -704,25 +699,12 @@
         {
             AvailableInputHandlers = CreateAvailableInputHandlers().ToImmutableArray();
 
-            // disable any ignored handlers before performing initialisation.
-            ignoredInputHandlers.TriggerChange();
-
             foreach (var handler in AvailableInputHandlers)
             {
                 (handler as IHasCursorSensitivity)?.Sensitivity.BindTo(cursorSensitivity);
 
-<<<<<<< HEAD
-                if (!handler.Enabled.Value)
-                    continue;
-
-=======
->>>>>>> 5d17037c
                 if (!handler.Initialize(this))
                     handler.Enabled.Value = false;
-<<<<<<< HEAD
-                }
-=======
->>>>>>> 5d17037c
             }
         }
 
@@ -731,20 +713,12 @@
         /// </summary>
         public void ResetInputHandlers()
         {
-<<<<<<< HEAD
-            // disable any ignored handlers before performing initialisation.
-=======
             // restore any disable handlers per legacy configuration.
->>>>>>> 5d17037c
             ignoredInputHandlers.TriggerChange();
 
             foreach (var handler in AvailableInputHandlers)
             {
-<<<<<<< HEAD
-                (handler as IHasCursorSensitivity)?.Sensitivity.SetDefault();
-=======
                 handler.Reset();
->>>>>>> 5d17037c
             }
         }
 
