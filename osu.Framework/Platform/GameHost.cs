--- conflicted
+++ resolved
@@ -382,26 +382,7 @@
             GLWrapper.FlushCurrentBatch();
 
             using (drawMonitor.BeginCollecting(PerformanceCollectionType.SwapBuffer))
-<<<<<<< HEAD
                 renderer.FinishFrame();
-=======
-            {
-                Swap();
-            }
-        }
-
-        /// <summary>
-        /// Swap the buffers.
-        /// </summary>
-        protected virtual void Swap()
-        {
-            Window.SwapBuffers();
-
-            if (Window.VerticalSync)
-                // without glFinish, vsync is basically unplayable due to the extra latency introduced.
-                // we will likely want to give the user control over this in the future as an advanced setting.
-                GL.Finish();
->>>>>>> 96b2bb7a
         }
 
         /// <summary>
