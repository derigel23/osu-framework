--- conflicted
+++ resolved
@@ -182,13 +182,7 @@
                 CursorState &= ~CursorState.Confined;
         }
 
-<<<<<<< HEAD
-        private DisplayDevice lastFullscreenDisplay;
-
         private void windowModeChanged(WindowMode newMode) => UpdateWindowMode(newMode);
-=======
-        private void windowMode_ValueChanged(WindowMode newMode) => UpdateWindowMode(newMode);
->>>>>>> 3bbd04e2
 
         protected virtual void UpdateWindowMode(WindowMode newMode)
         {
