// Copyright (c) ppy Pty Ltd <contact@ppy.sh>. Licensed under the MIT Licence.
// See the LICENCE file in the repository root for full licence text.

using System;
using SDL2;

namespace osu.Framework.Platform.SDL2
{
    /// <summary>
    /// Implementation of <see cref="PassthroughGraphicsBackend"/> that uses SDL's OpenGL bindings.
    /// </summary>
    public class SDL2GraphicsBackend : PassthroughGraphicsBackend
    {
        private IntPtr sdlWindowHandle;

        public override bool VerticalSync
        {
            get => SDL.SDL_GL_GetSwapInterval() != 0;
            set => SDL.SDL_GL_SetSwapInterval(value ? 1 : 0);
        }

        protected override IntPtr CreateContext()
        {
<<<<<<< HEAD
            SDL.SDL_GL_SetAttribute(SDL.SDL_GLattr.SDL_GL_CONTEXT_MAJOR_VERSION, 2);
            SDL.SDL_GL_SetAttribute(SDL.SDL_GLattr.SDL_GL_CONTEXT_PROFILE_MASK, SDL.SDL_GLprofile.SDL_GL_CONTEXT_PROFILE_ES);

            return SDL.SDL_GL_CreateContext(sdlWindowHandle);
=======
            SDL.SDL_GL_SetAttribute(SDL.SDL_GLattr.SDL_GL_CONTEXT_PROFILE_MASK, SDL.SDL_GLprofile.SDL_GL_CONTEXT_PROFILE_COMPATIBILITY);

            IntPtr context = SDL.SDL_GL_CreateContext(sdlWindowHandle);
            if (context == IntPtr.Zero)
                throw new InvalidOperationException($"Failed to create an SDL2 GL context ({SDL.SDL_GetError()})");

            return context;
>>>>>>> fec30b41
        }

        protected override void MakeCurrent(IntPtr context)
        {
            int result = SDL.SDL_GL_MakeCurrent(sdlWindowHandle, context);
            if (result < 0)
                throw new InvalidOperationException($"Failed to acquire GL context ({SDL.SDL_GetError()})");
        }

        public override void SwapBuffers() => SDL.SDL_GL_SwapWindow(sdlWindowHandle);

        protected override IntPtr GetProcAddress(string symbol) => SDL.SDL_GL_GetProcAddress(symbol);

        public override void Initialise(IWindow window)
        {
            if (!(window is SDL2DesktopWindow sdlWindow))
                throw new ArgumentException("Unsupported window backend.", nameof(window));

            sdlWindowHandle = sdlWindow.SDLWindowHandle;
            base.Initialise(window);
        }
    }
}<|MERGE_RESOLUTION|>--- conflicted
+++ resolved
@@ -21,20 +21,14 @@
 
         protected override IntPtr CreateContext()
         {
-<<<<<<< HEAD
             SDL.SDL_GL_SetAttribute(SDL.SDL_GLattr.SDL_GL_CONTEXT_MAJOR_VERSION, 2);
             SDL.SDL_GL_SetAttribute(SDL.SDL_GLattr.SDL_GL_CONTEXT_PROFILE_MASK, SDL.SDL_GLprofile.SDL_GL_CONTEXT_PROFILE_ES);
-
-            return SDL.SDL_GL_CreateContext(sdlWindowHandle);
-=======
-            SDL.SDL_GL_SetAttribute(SDL.SDL_GLattr.SDL_GL_CONTEXT_PROFILE_MASK, SDL.SDL_GLprofile.SDL_GL_CONTEXT_PROFILE_COMPATIBILITY);
 
             IntPtr context = SDL.SDL_GL_CreateContext(sdlWindowHandle);
             if (context == IntPtr.Zero)
                 throw new InvalidOperationException($"Failed to create an SDL2 GL context ({SDL.SDL_GetError()})");
 
             return context;
->>>>>>> fec30b41
         }
 
         protected override void MakeCurrent(IntPtr context)
