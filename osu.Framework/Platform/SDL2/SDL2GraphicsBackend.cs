// Copyright (c) ppy Pty Ltd <contact@ppy.sh>. Licensed under the MIT Licence.
// See the LICENCE file in the repository root for full licence text.

using System;
using SDL2;

namespace osu.Framework.Platform.SDL2
{
    /// <summary>
    /// Implementation of <see cref="PassthroughGraphicsBackend"/> that uses SDL's OpenGL bindings.
    /// </summary>
    public class SDL2GraphicsBackend : PassthroughGraphicsBackend
    {
        private IntPtr sdlWindowHandle;

        public override bool VerticalSync
        {
            get => SDL.SDL_GL_GetSwapInterval() != 0;
            set => SDL.SDL_GL_SetSwapInterval(value ? 1 : 0);
        }

        protected override IntPtr CreateContext()
        {
<<<<<<< HEAD
            SDL.SDL_GL_SetAttribute(SDL.SDL_GLattr.SDL_GL_CONTEXT_PROFILE_MASK, SDL.SDL_GLprofile.SDL_GL_CONTEXT_PROFILE_CORE);

            // Minimum for core profile
            SDL.SDL_GL_SetAttribute(SDL.SDL_GLattr.SDL_GL_CONTEXT_MAJOR_VERSION, 3);
            SDL.SDL_GL_SetAttribute(SDL.SDL_GLattr.SDL_GL_CONTEXT_MINOR_VERSION, 2);
            return SDL.SDL_GL_CreateContext(sdlWindowHandle);
=======
            SDL.SDL_GL_SetAttribute(SDL.SDL_GLattr.SDL_GL_CONTEXT_PROFILE_MASK, SDL.SDL_GLprofile.SDL_GL_CONTEXT_PROFILE_COMPATIBILITY);

            IntPtr context = SDL.SDL_GL_CreateContext(sdlWindowHandle);
            if (context == IntPtr.Zero)
                throw new InvalidOperationException($"Failed to create an SDL2 GL context ({SDL.SDL_GetError()})");

            return context;
>>>>>>> e92fb1a9
        }

        protected override void MakeCurrent(IntPtr context) => SDL.SDL_GL_MakeCurrent(sdlWindowHandle, context);

        public override void SwapBuffers() => SDL.SDL_GL_SwapWindow(sdlWindowHandle);

        protected override IntPtr GetProcAddress(string symbol) => SDL.SDL_GL_GetProcAddress(symbol);

        public override void Initialise(IWindow window)
        {
            if (!(window is SDL2DesktopWindow sdlWindow))
                throw new ArgumentException("Unsupported window backend.", nameof(window));

            sdlWindowHandle = sdlWindow.SDLWindowHandle;
            base.Initialise(window);
        }
    }
}<|MERGE_RESOLUTION|>--- conflicted
+++ resolved
@@ -21,22 +21,17 @@
 
         protected override IntPtr CreateContext()
         {
-<<<<<<< HEAD
             SDL.SDL_GL_SetAttribute(SDL.SDL_GLattr.SDL_GL_CONTEXT_PROFILE_MASK, SDL.SDL_GLprofile.SDL_GL_CONTEXT_PROFILE_CORE);
 
             // Minimum for core profile
             SDL.SDL_GL_SetAttribute(SDL.SDL_GLattr.SDL_GL_CONTEXT_MAJOR_VERSION, 3);
             SDL.SDL_GL_SetAttribute(SDL.SDL_GLattr.SDL_GL_CONTEXT_MINOR_VERSION, 2);
-            return SDL.SDL_GL_CreateContext(sdlWindowHandle);
-=======
-            SDL.SDL_GL_SetAttribute(SDL.SDL_GLattr.SDL_GL_CONTEXT_PROFILE_MASK, SDL.SDL_GLprofile.SDL_GL_CONTEXT_PROFILE_COMPATIBILITY);
 
             IntPtr context = SDL.SDL_GL_CreateContext(sdlWindowHandle);
             if (context == IntPtr.Zero)
                 throw new InvalidOperationException($"Failed to create an SDL2 GL context ({SDL.SDL_GetError()})");
 
             return context;
->>>>>>> e92fb1a9
         }
 
         protected override void MakeCurrent(IntPtr context) => SDL.SDL_GL_MakeCurrent(sdlWindowHandle, context);
