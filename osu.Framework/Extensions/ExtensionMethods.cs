﻿// Copyright (c) 2007-2017 ppy Pty Ltd <contact@ppy.sh>.
// Licensed under the MIT Licence - https://raw.githubusercontent.com/ppy/osu-framework/master/LICENCE

using System;
using System.Collections.Generic;
using System.ComponentModel;
using System.Diagnostics;
using System.Drawing;
using System.IO;
using System.Linq;
using System.Reflection;
using System.Runtime.ExceptionServices;
using System.Runtime.InteropServices;
using System.Security;
using System.Security.Cryptography;
using System.Text;
using System.Threading.Tasks;

// this is an abusive thing to do, but it increases the visibility of Extension Methods to virtually every file.

namespace osu.Framework.Extensions
{
    /// <summary>
    /// This class holds extension methods for various purposes and should not be used explicitly, ever.
    /// </summary>
    public static class ExtensionMethods
    {
        /// <summary>
        /// Searches for an element that matches the conditions defined by the specified predicate.
        /// </summary>
        /// <param name="list">The list to take values</param>
        /// <param name="match">The predicate that needs to be matched.</param>
        /// <param name="startIndex">The index to start conditional search.</param>
        /// <returns>The matched item, or the default value for the type if no item was matched.</returns>
        public static T Find<T>(this List<T> list, Predicate<T> match, int startIndex)
        {
            if (!list.IsValidIndex(startIndex)) return default(T);

            int val = list.FindIndex(startIndex, list.Count - startIndex - 1, match);

            return list.ElementAtOrDefault(val);
        }

        /// <summary>
        /// Adds the given item to the list according to standard sorting rules. Do not use on unsorted lists.
        /// </summary>
        /// <param name="list">The list to take values</param>
        /// <param name="item">The item that should be added.</param>
        /// <returns>The index in the list where the item was inserted.</returns>
        public static int AddInPlace<T>(this List<T> list, T item)
        {
            int index = list.BinarySearch(item);
            if (index < 0) index = ~index; // BinarySearch hacks multiple return values with 2's complement.
            list.Insert(index, item);
            return index;
        }

        /// <summary>
        /// Adds the given item to the list according to the comparers sorting rules. Do not use on unsorted lists.
        /// </summary>
        /// <param name="list">The list to take values</param>
        /// <param name="item">The item that should be added.</param>
        /// <param name="comparer">The comparer that should be used for sorting.</param>
        /// <returns>The index in the list where the item was inserted.</returns>
        public static int AddInPlace<T>(this List<T> list, T item, IComparer<T> comparer)
        {
            int index = list.BinarySearch(item, comparer);
            if (index < 0) index = ~index; // BinarySearch hacks multiple return values with 2's complement.
            list.Insert(index, item);
            return index;
        }

        /// <summary>
        /// Try to get a value from the <paramref name="dictionary"/>. Returns a default(TValue) if the key does not exist.
        /// </summary>
        /// <param name="dictionary">The dictionary.</param>
        /// <param name="lookup">The lookup key.</param>
        /// <returns></returns>
        public static TValue GetOrDefault<TKey, TValue>(this Dictionary<TKey, TValue> dictionary, TKey lookup)
        {
            TValue outVal;
            return dictionary.TryGetValue(lookup, out outVal) ? outVal : default(TValue);
        }

        public static bool IsValidIndex<T>(this List<T> list, int index)
        {
            return index >= 0 && index < list.Count;
        }

        /// <summary>
        /// Compares every item in list to given list.
        /// </summary>
        public static bool CompareTo<T>(this List<T> list, List<T> list2)
        {
            if (list.Count != list2.Count) return false;

            return !list.Where((t, i) => !EqualityComparer<T>.Default.Equals(t, list2[i])).Any();
        }

        /// <summary>
        /// Converts a rectangular array to a jagged array.
        /// <para>
        /// The jagged array will contain empty arrays if there are no columns in the rectangular array.
        /// </para>
        /// </summary>
        /// <param name="rectangular">The rectangular array.</param>
        /// <returns>The jagged array.</returns>
        public static T[][] ToJagged<T>(this T[,] rectangular)
        {
            if (rectangular == null)
                return null;

            var jagged = new T[rectangular.GetLength(0)][];
            for (int r = 0; r < rectangular.GetLength(0); r++)
            {
                jagged[r] = new T[rectangular.GetLength(1)];
                for (int c = 0; c < rectangular.GetLength(1); c++)
                    jagged[r][c] = rectangular[r, c];
            }

            return jagged;
        }

        /// <summary>
        /// Converts a jagged array to a rectangular array.
        /// <para>
        /// All elements that did not exist in the original jagged array are initialized to their default values.
        /// </para>
        /// </summary>
        /// <param name="jagged">The jagged array.</param>
        /// <returns>The rectangular array.</returns>
        public static T[,] ToRectangular<T>(this T[][] jagged)
        {
            if (jagged == null)
                return null;

            var rows = jagged.Length;
            var cols = rows == 0 ? 0 : jagged.Max(c => c?.Length ?? 0);

            var rectangular = new T[rows, cols];
            for (int r = 0; r < rows; r++)
                for (int c = 0; c < cols; c++)
                {
                    if (jagged[r] == null)
                        continue;

                    if (c >= jagged[r].Length)
                        continue;

                    rectangular[r, c] = jagged[r][c];
                }

            return rectangular;
        }

        public static string ToResolutionString(this Size size)
        {
            return size.Width.ToString() + 'x' + size.Height;
        }

        public static void WriteLineExplicit(this Stream s, string str = @"")
        {
            byte[] data = Encoding.UTF8.GetBytes($"{str}\r\n");
            s.Write(data, 0, data.Length);
        }

        public static string UnsecureRepresentation(this SecureString s)
        {
            IntPtr bstr = Marshal.SecureStringToBSTR(s);

            try
            {
                return Marshal.PtrToStringBSTR(bstr);
            }
            finally
            {
                Marshal.FreeBSTR(bstr);
            }
        }

        public static IEnumerable<Type> GetLoadableTypes(this Assembly assembly)
        {
            if (assembly == null) throw new ArgumentNullException(nameof(assembly));
            try
            {
                return assembly.GetTypes();
            }
            catch (ReflectionTypeLoadException e)
            {
                return e.Types.Where(t => t != null);
            }
        }

        public static string GetDescription(this object value)
            => value.GetType().GetField(value.ToString())
                    .GetCustomAttribute<DescriptionAttribute>()?.Description ?? value.ToString();

        public static void ThrowIfFaulted(this Task task, Type expectedBaseType = null)
        {
            if (!task.IsFaulted) return;

            Exception e = task.Exception;

<<<<<<< HEAD
                // ReSharper disable once PossibleNullReferenceException
                while (e.InnerException != null)
                    e = e.InnerException;
=======
            Debug.Assert(e != null);
>>>>>>> 5da6990a

            while (e.InnerException != null && e.GetType() != expectedBaseType)
                e = e.InnerException;

            ExceptionDispatchInfo.Capture(e).Throw();
        }

        /// <summary>
        /// Gets a SHA-2 (256bit) hash for the given stream, seeking the stream before and after.
        /// </summary>
        /// <param name="stream">The stream to create a hash from.</param>
        /// <returns>A lower-case hex string representation of the has (64 characters).</returns>
        public static string ComputeSHA2Hash(this Stream stream)
        {
            string hash;

            stream.Seek(0, SeekOrigin.Begin);

            using (var alg = SHA256.Create())
            {
                alg.ComputeHash(stream);
                hash = BitConverter.ToString(alg.Hash).Replace("-", "").ToLowerInvariant();
            }

            stream.Seek(0, SeekOrigin.Begin);

            return hash;
        }

        public static string ComputeMD5Hash(this Stream stream)
        {
            string hash;

            stream.Seek(0, SeekOrigin.Begin);
            using (var md5 = MD5.Create())
                hash = BitConverter.ToString(md5.ComputeHash(stream)).Replace("-", "").ToLowerInvariant();
            stream.Seek(0, SeekOrigin.Begin);

            return hash;
        }
    }
}
<|MERGE_RESOLUTION|>--- conflicted
+++ resolved
@@ -1,252 +1,246 @@
-﻿// Copyright (c) 2007-2017 ppy Pty Ltd <contact@ppy.sh>.
-// Licensed under the MIT Licence - https://raw.githubusercontent.com/ppy/osu-framework/master/LICENCE
-
-using System;
-using System.Collections.Generic;
-using System.ComponentModel;
-using System.Diagnostics;
-using System.Drawing;
-using System.IO;
-using System.Linq;
-using System.Reflection;
-using System.Runtime.ExceptionServices;
-using System.Runtime.InteropServices;
-using System.Security;
-using System.Security.Cryptography;
-using System.Text;
-using System.Threading.Tasks;
-
-// this is an abusive thing to do, but it increases the visibility of Extension Methods to virtually every file.
-
-namespace osu.Framework.Extensions
-{
-    /// <summary>
-    /// This class holds extension methods for various purposes and should not be used explicitly, ever.
-    /// </summary>
-    public static class ExtensionMethods
-    {
-        /// <summary>
-        /// Searches for an element that matches the conditions defined by the specified predicate.
-        /// </summary>
-        /// <param name="list">The list to take values</param>
-        /// <param name="match">The predicate that needs to be matched.</param>
-        /// <param name="startIndex">The index to start conditional search.</param>
-        /// <returns>The matched item, or the default value for the type if no item was matched.</returns>
-        public static T Find<T>(this List<T> list, Predicate<T> match, int startIndex)
-        {
-            if (!list.IsValidIndex(startIndex)) return default(T);
-
-            int val = list.FindIndex(startIndex, list.Count - startIndex - 1, match);
-
-            return list.ElementAtOrDefault(val);
-        }
-
-        /// <summary>
-        /// Adds the given item to the list according to standard sorting rules. Do not use on unsorted lists.
-        /// </summary>
-        /// <param name="list">The list to take values</param>
-        /// <param name="item">The item that should be added.</param>
-        /// <returns>The index in the list where the item was inserted.</returns>
-        public static int AddInPlace<T>(this List<T> list, T item)
-        {
-            int index = list.BinarySearch(item);
-            if (index < 0) index = ~index; // BinarySearch hacks multiple return values with 2's complement.
-            list.Insert(index, item);
-            return index;
-        }
-
-        /// <summary>
-        /// Adds the given item to the list according to the comparers sorting rules. Do not use on unsorted lists.
-        /// </summary>
-        /// <param name="list">The list to take values</param>
-        /// <param name="item">The item that should be added.</param>
-        /// <param name="comparer">The comparer that should be used for sorting.</param>
-        /// <returns>The index in the list where the item was inserted.</returns>
-        public static int AddInPlace<T>(this List<T> list, T item, IComparer<T> comparer)
-        {
-            int index = list.BinarySearch(item, comparer);
-            if (index < 0) index = ~index; // BinarySearch hacks multiple return values with 2's complement.
-            list.Insert(index, item);
-            return index;
-        }
-
-        /// <summary>
-        /// Try to get a value from the <paramref name="dictionary"/>. Returns a default(TValue) if the key does not exist.
-        /// </summary>
-        /// <param name="dictionary">The dictionary.</param>
-        /// <param name="lookup">The lookup key.</param>
-        /// <returns></returns>
-        public static TValue GetOrDefault<TKey, TValue>(this Dictionary<TKey, TValue> dictionary, TKey lookup)
-        {
-            TValue outVal;
-            return dictionary.TryGetValue(lookup, out outVal) ? outVal : default(TValue);
-        }
-
-        public static bool IsValidIndex<T>(this List<T> list, int index)
-        {
-            return index >= 0 && index < list.Count;
-        }
-
-        /// <summary>
-        /// Compares every item in list to given list.
-        /// </summary>
-        public static bool CompareTo<T>(this List<T> list, List<T> list2)
-        {
-            if (list.Count != list2.Count) return false;
-
-            return !list.Where((t, i) => !EqualityComparer<T>.Default.Equals(t, list2[i])).Any();
-        }
-
-        /// <summary>
-        /// Converts a rectangular array to a jagged array.
-        /// <para>
-        /// The jagged array will contain empty arrays if there are no columns in the rectangular array.
-        /// </para>
-        /// </summary>
-        /// <param name="rectangular">The rectangular array.</param>
-        /// <returns>The jagged array.</returns>
-        public static T[][] ToJagged<T>(this T[,] rectangular)
-        {
-            if (rectangular == null)
-                return null;
-
-            var jagged = new T[rectangular.GetLength(0)][];
-            for (int r = 0; r < rectangular.GetLength(0); r++)
-            {
-                jagged[r] = new T[rectangular.GetLength(1)];
-                for (int c = 0; c < rectangular.GetLength(1); c++)
-                    jagged[r][c] = rectangular[r, c];
-            }
-
-            return jagged;
-        }
-
-        /// <summary>
-        /// Converts a jagged array to a rectangular array.
-        /// <para>
-        /// All elements that did not exist in the original jagged array are initialized to their default values.
-        /// </para>
-        /// </summary>
-        /// <param name="jagged">The jagged array.</param>
-        /// <returns>The rectangular array.</returns>
-        public static T[,] ToRectangular<T>(this T[][] jagged)
-        {
-            if (jagged == null)
-                return null;
-
-            var rows = jagged.Length;
-            var cols = rows == 0 ? 0 : jagged.Max(c => c?.Length ?? 0);
-
-            var rectangular = new T[rows, cols];
-            for (int r = 0; r < rows; r++)
-                for (int c = 0; c < cols; c++)
-                {
-                    if (jagged[r] == null)
-                        continue;
-
-                    if (c >= jagged[r].Length)
-                        continue;
-
-                    rectangular[r, c] = jagged[r][c];
-                }
-
-            return rectangular;
-        }
-
-        public static string ToResolutionString(this Size size)
-        {
-            return size.Width.ToString() + 'x' + size.Height;
-        }
-
-        public static void WriteLineExplicit(this Stream s, string str = @"")
-        {
-            byte[] data = Encoding.UTF8.GetBytes($"{str}\r\n");
-            s.Write(data, 0, data.Length);
-        }
-
-        public static string UnsecureRepresentation(this SecureString s)
-        {
-            IntPtr bstr = Marshal.SecureStringToBSTR(s);
-
-            try
-            {
-                return Marshal.PtrToStringBSTR(bstr);
-            }
-            finally
-            {
-                Marshal.FreeBSTR(bstr);
-            }
-        }
-
-        public static IEnumerable<Type> GetLoadableTypes(this Assembly assembly)
-        {
-            if (assembly == null) throw new ArgumentNullException(nameof(assembly));
-            try
-            {
-                return assembly.GetTypes();
-            }
-            catch (ReflectionTypeLoadException e)
-            {
-                return e.Types.Where(t => t != null);
-            }
-        }
-
-        public static string GetDescription(this object value)
-            => value.GetType().GetField(value.ToString())
-                    .GetCustomAttribute<DescriptionAttribute>()?.Description ?? value.ToString();
-
-        public static void ThrowIfFaulted(this Task task, Type expectedBaseType = null)
-        {
-            if (!task.IsFaulted) return;
-
-            Exception e = task.Exception;
-
-<<<<<<< HEAD
-                // ReSharper disable once PossibleNullReferenceException
-                while (e.InnerException != null)
-                    e = e.InnerException;
-=======
-            Debug.Assert(e != null);
->>>>>>> 5da6990a
-
-            while (e.InnerException != null && e.GetType() != expectedBaseType)
-                e = e.InnerException;
-
-            ExceptionDispatchInfo.Capture(e).Throw();
-        }
-
-        /// <summary>
-        /// Gets a SHA-2 (256bit) hash for the given stream, seeking the stream before and after.
-        /// </summary>
-        /// <param name="stream">The stream to create a hash from.</param>
-        /// <returns>A lower-case hex string representation of the has (64 characters).</returns>
-        public static string ComputeSHA2Hash(this Stream stream)
-        {
-            string hash;
-
-            stream.Seek(0, SeekOrigin.Begin);
-
-            using (var alg = SHA256.Create())
-            {
-                alg.ComputeHash(stream);
-                hash = BitConverter.ToString(alg.Hash).Replace("-", "").ToLowerInvariant();
-            }
-
-            stream.Seek(0, SeekOrigin.Begin);
-
-            return hash;
-        }
-
-        public static string ComputeMD5Hash(this Stream stream)
-        {
-            string hash;
-
-            stream.Seek(0, SeekOrigin.Begin);
-            using (var md5 = MD5.Create())
-                hash = BitConverter.ToString(md5.ComputeHash(stream)).Replace("-", "").ToLowerInvariant();
-            stream.Seek(0, SeekOrigin.Begin);
-
-            return hash;
-        }
-    }
-}
+﻿// Copyright (c) 2007-2017 ppy Pty Ltd <contact@ppy.sh>.
+// Licensed under the MIT Licence - https://raw.githubusercontent.com/ppy/osu-framework/master/LICENCE
+
+using System;
+using System.Collections.Generic;
+using System.ComponentModel;
+using System.Diagnostics;
+using System.Drawing;
+using System.IO;
+using System.Linq;
+using System.Reflection;
+using System.Runtime.ExceptionServices;
+using System.Runtime.InteropServices;
+using System.Security;
+using System.Security.Cryptography;
+using System.Text;
+using System.Threading.Tasks;
+
+// this is an abusive thing to do, but it increases the visibility of Extension Methods to virtually every file.
+
+namespace osu.Framework.Extensions
+{
+    /// <summary>
+    /// This class holds extension methods for various purposes and should not be used explicitly, ever.
+    /// </summary>
+    public static class ExtensionMethods
+    {
+        /// <summary>
+        /// Searches for an element that matches the conditions defined by the specified predicate.
+        /// </summary>
+        /// <param name="list">The list to take values</param>
+        /// <param name="match">The predicate that needs to be matched.</param>
+        /// <param name="startIndex">The index to start conditional search.</param>
+        /// <returns>The matched item, or the default value for the type if no item was matched.</returns>
+        public static T Find<T>(this List<T> list, Predicate<T> match, int startIndex)
+        {
+            if (!list.IsValidIndex(startIndex)) return default(T);
+
+            int val = list.FindIndex(startIndex, list.Count - startIndex - 1, match);
+
+            return list.ElementAtOrDefault(val);
+        }
+
+        /// <summary>
+        /// Adds the given item to the list according to standard sorting rules. Do not use on unsorted lists.
+        /// </summary>
+        /// <param name="list">The list to take values</param>
+        /// <param name="item">The item that should be added.</param>
+        /// <returns>The index in the list where the item was inserted.</returns>
+        public static int AddInPlace<T>(this List<T> list, T item)
+        {
+            int index = list.BinarySearch(item);
+            if (index < 0) index = ~index; // BinarySearch hacks multiple return values with 2's complement.
+            list.Insert(index, item);
+            return index;
+        }
+
+        /// <summary>
+        /// Adds the given item to the list according to the comparers sorting rules. Do not use on unsorted lists.
+        /// </summary>
+        /// <param name="list">The list to take values</param>
+        /// <param name="item">The item that should be added.</param>
+        /// <param name="comparer">The comparer that should be used for sorting.</param>
+        /// <returns>The index in the list where the item was inserted.</returns>
+        public static int AddInPlace<T>(this List<T> list, T item, IComparer<T> comparer)
+        {
+            int index = list.BinarySearch(item, comparer);
+            if (index < 0) index = ~index; // BinarySearch hacks multiple return values with 2's complement.
+            list.Insert(index, item);
+            return index;
+        }
+
+        /// <summary>
+        /// Try to get a value from the <paramref name="dictionary"/>. Returns a default(TValue) if the key does not exist.
+        /// </summary>
+        /// <param name="dictionary">The dictionary.</param>
+        /// <param name="lookup">The lookup key.</param>
+        /// <returns></returns>
+        public static TValue GetOrDefault<TKey, TValue>(this Dictionary<TKey, TValue> dictionary, TKey lookup)
+        {
+            TValue outVal;
+            return dictionary.TryGetValue(lookup, out outVal) ? outVal : default(TValue);
+        }
+
+        public static bool IsValidIndex<T>(this List<T> list, int index)
+        {
+            return index >= 0 && index < list.Count;
+        }
+
+        /// <summary>
+        /// Compares every item in list to given list.
+        /// </summary>
+        public static bool CompareTo<T>(this List<T> list, List<T> list2)
+        {
+            if (list.Count != list2.Count) return false;
+
+            return !list.Where((t, i) => !EqualityComparer<T>.Default.Equals(t, list2[i])).Any();
+        }
+
+        /// <summary>
+        /// Converts a rectangular array to a jagged array.
+        /// <para>
+        /// The jagged array will contain empty arrays if there are no columns in the rectangular array.
+        /// </para>
+        /// </summary>
+        /// <param name="rectangular">The rectangular array.</param>
+        /// <returns>The jagged array.</returns>
+        public static T[][] ToJagged<T>(this T[,] rectangular)
+        {
+            if (rectangular == null)
+                return null;
+
+            var jagged = new T[rectangular.GetLength(0)][];
+            for (int r = 0; r < rectangular.GetLength(0); r++)
+            {
+                jagged[r] = new T[rectangular.GetLength(1)];
+                for (int c = 0; c < rectangular.GetLength(1); c++)
+                    jagged[r][c] = rectangular[r, c];
+            }
+
+            return jagged;
+        }
+
+        /// <summary>
+        /// Converts a jagged array to a rectangular array.
+        /// <para>
+        /// All elements that did not exist in the original jagged array are initialized to their default values.
+        /// </para>
+        /// </summary>
+        /// <param name="jagged">The jagged array.</param>
+        /// <returns>The rectangular array.</returns>
+        public static T[,] ToRectangular<T>(this T[][] jagged)
+        {
+            if (jagged == null)
+                return null;
+
+            var rows = jagged.Length;
+            var cols = rows == 0 ? 0 : jagged.Max(c => c?.Length ?? 0);
+
+            var rectangular = new T[rows, cols];
+            for (int r = 0; r < rows; r++)
+                for (int c = 0; c < cols; c++)
+                {
+                    if (jagged[r] == null)
+                        continue;
+
+                    if (c >= jagged[r].Length)
+                        continue;
+
+                    rectangular[r, c] = jagged[r][c];
+                }
+
+            return rectangular;
+        }
+
+        public static string ToResolutionString(this Size size)
+        {
+            return size.Width.ToString() + 'x' + size.Height;
+        }
+
+        public static void WriteLineExplicit(this Stream s, string str = @"")
+        {
+            byte[] data = Encoding.UTF8.GetBytes($"{str}\r\n");
+            s.Write(data, 0, data.Length);
+        }
+
+        public static string UnsecureRepresentation(this SecureString s)
+        {
+            IntPtr bstr = Marshal.SecureStringToBSTR(s);
+
+            try
+            {
+                return Marshal.PtrToStringBSTR(bstr);
+            }
+            finally
+            {
+                Marshal.FreeBSTR(bstr);
+            }
+        }
+
+        public static IEnumerable<Type> GetLoadableTypes(this Assembly assembly)
+        {
+            if (assembly == null) throw new ArgumentNullException(nameof(assembly));
+            try
+            {
+                return assembly.GetTypes();
+            }
+            catch (ReflectionTypeLoadException e)
+            {
+                return e.Types.Where(t => t != null);
+            }
+        }
+
+        public static string GetDescription(this object value)
+            => value.GetType().GetField(value.ToString())
+                    .GetCustomAttribute<DescriptionAttribute>()?.Description ?? value.ToString();
+
+        public static void ThrowIfFaulted(this Task task, Type expectedBaseType = null)
+        {
+            if (!task.IsFaulted) return;
+
+            Exception e = task.Exception;
+
+            Debug.Assert(e != null);
+
+            while (e.InnerException != null && e.GetType() != expectedBaseType)
+                e = e.InnerException;
+
+            ExceptionDispatchInfo.Capture(e).Throw();
+        }
+
+        /// <summary>
+        /// Gets a SHA-2 (256bit) hash for the given stream, seeking the stream before and after.
+        /// </summary>
+        /// <param name="stream">The stream to create a hash from.</param>
+        /// <returns>A lower-case hex string representation of the has (64 characters).</returns>
+        public static string ComputeSHA2Hash(this Stream stream)
+        {
+            string hash;
+
+            stream.Seek(0, SeekOrigin.Begin);
+
+            using (var alg = SHA256.Create())
+            {
+                alg.ComputeHash(stream);
+                hash = BitConverter.ToString(alg.Hash).Replace("-", "").ToLowerInvariant();
+            }
+
+            stream.Seek(0, SeekOrigin.Begin);
+
+            return hash;
+        }
+
+        public static string ComputeMD5Hash(this Stream stream)
+        {
+            string hash;
+
+            stream.Seek(0, SeekOrigin.Begin);
+            using (var md5 = MD5.Create())
+                hash = BitConverter.ToString(md5.ComputeHash(stream)).Replace("-", "").ToLowerInvariant();
+            stream.Seek(0, SeekOrigin.Begin);
+
+            return hash;
+        }
+    }
+}