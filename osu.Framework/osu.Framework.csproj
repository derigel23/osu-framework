--- conflicted
+++ resolved
@@ -25,10 +25,7 @@
   <ItemGroup Label="Package References">
     <PackageReference Include="Markdig" Version="0.18.0" />
     <PackageReference Include="FFmpeg.AutoGen" Version="4.2.0" />
-<<<<<<< HEAD
-=======
     <PackageReference Include="Microsoft.CodeAnalysis.BannedApiAnalyzers" Version="2.9.6" PrivateAssets="All" />
->>>>>>> f47c2ae5
     <PackageReference Include="Microsoft.SourceLink.GitHub" Version="1.0.0-beta2-19367-01" PrivateAssets="All" />
     <PackageReference Include="SharpFNT" Version="1.1.0" />
     <PackageReference Include="SixLabors.ImageSharp" Version="1.0.0-beta0007" />
